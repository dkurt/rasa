--- conflicted
+++ resolved
@@ -123,12 +123,9 @@
 sentry-sdk = ">=0.17.0,<1.4.0"
 aio-pika = "^6.7.1"
 pyTelegramBotAPI = "^3.7.3"
-<<<<<<< HEAD
-=======
 dask = "2021.7.2"
 typing-extensions = "^3.7.4"
 typing-utils = "^0.1.0"
->>>>>>> 5cb79bb3
 tarsafe = "^0.0.3"
 
 [tool.poetry.dev-dependencies]
