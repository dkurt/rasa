---
id: training-data-format
sidebar_label: Training Data Format
title: Training Data Format
description: Description of the YAML format for training data
---

## Overview

Rasa Open Source uses [YAML](https://yaml.org/spec/1.2/spec.html) as
a unified and extendable way to manage all training data,
including NLU data, stories and rules. 

With the YAML format, training data can be split over any number of YAML files,
and every file can contain any kind of data. 
The training data parser will read the top level keys in each file to decide
what kind of data is in a section at training time.

The [domain](../glossary#domain) uses
the same YAML format as the training data and can also be split across
multiple files or combined with training data in one file. The domain includes
the definitions for [responses](../core/domains#responses) and [forms](../core/forms).
See the [documentation for domains](../core/domains) for information on how to format your domain file.

:::note
See the documentation for Rasa Open Source 1.x for the previous (now deprecated) formats for [NLU](https://rasa.com/docs/rasa/nlu/training-data-format/) and [stories](https://rasa.com/docs/rasa/core/stories/).
:::

### High-Level Structure

Each file can contain one or more **keys** with corresponding training
data. One file can contain multiple keys, as long as there is not more
than one of a certain key in a single file. The available keys are:

- `version`
- `nlu`
- `stories`
- `rules`
- `e2e_tests`

All YAML training data files should specify the `version` key to be parsed
correctly. If you don't specify a version key in your training data file, Rasa
will assume you are using the latest training data format specification supported
by the version of Rasa Open Source you have installed.
Training data files with a version greater than is currently available in 
the version of Rasa Open Source you have installed will be
skipped.
Currently, the latest training data format specification for Rasa 2.x is 2.0.

### Example

Here's a short example which keeps all training data in a single file:

```yaml
version: "2.0"

stories:
- story: greet and faq
  steps:
  - intent: greet
  - action: utter_greet
  - intent: faq
  - action: respond_faq

rules:
- rule: Greet user
  steps:
  - intent: greet
  - action: utter_greet

nlu:
- intent: greet
  examples: |
  - Hey
  - Hi
  - hey there [Sara](name)

- intent: faq/language
  examples: |
  - What language do you speak?
  - Do you only handle english?

e2e_tests:
- user: |
    hey
  intent: greet
- action: utter_greet
- user: |
    what language do you speak
  intent: faq/language
- action: respond_faq
```


## NLU Training Data

[NLU](../glossary#nlu) training data consists of example user utterances categorized by
**intent**, i.e. what the user is trying to convey or accomplish with their
message. Training examples can also include **entities**. Entities are structured
pieces of information that can be extracted from a user's message. You can also
add extra information such as regular expressions and lookup tables to your 
training data to help the model identify intents and entities correctly.

NLU training data is defined under the `nlu` key. Items that can be added under this key are:

- [Training examples](#training-examples) grouped by user intent e.g.
  optionally with annotated [entities](#entities)

```yaml
- intent: check_balance
  examples: |
  - What's my [credit](account) balance?
  - What's the balance on my [credit card account]{"entity":"account","value":"credit"}
```

- [Synonyms](#synonyms)

```yaml
- synonym: credit
  examples: |
  - credit card account
  - credit account
```

- [Regular expressions](#regular-expression-features)

```yaml
- regex: account_number
  examples: |
  - \d{10:12}
```

- [Lookup tables](#lookup-tables)

```yaml
- lookup: banks
  examples: |
  - JPMC
  - Comerica
  - Bank of America
```

### Training Examples

Training examples are grouped by [intent](../glossary#intent) and listed under the
`examples` key. Usually, you'll list one example per line as follows:

```yaml
nlu:
- intent: greet
  examples: |
  - hey
  - hi
  - whats up
```

However, it's also possible to use an extended format if you have a custom NLU component and need metadata for your examples:


```yaml
nlu:
- intent: greet
  examples: 
  - text: |
      hi
    metadata:
      sentiment: neutral
  - text: |
      hey there!
```

The `metadata` key can contain arbitrary key-value data that stays with an example and is accessible by the componenets in the NLU pipeline. In the example above, the sentiment of 
the example could be used by a custom component in the pipeline for sentiment analysis.

### Entities

[Entities](../glossary#entity) are structured pieces of information that can be extracted from a user's message. For entity extraction to work, you need to either specify training data to train an ML model or you need to define [regular expressions](#regular-expressions-for-entity-extraction) to extract entities using the [`RegexEntityExtractor`](../nlu/components#regexentityextractor) based on a character pattern.

Entities are annotated in training examples with minimally the entity's name. 
In addition to the entity name, you can annotate an entity with synonyms, roles, or groups.

The syntax for annotating an entity is: 

```yaml
[<entity-text>]{"entity": "<entity name>", "role": "<role name>", "group": "<group name>", "value": "<entity synonym>"}
```

The keywords `role`, `group`, and `value` are optional in this notation.
The `value` keyword refers to synonyms, which are explained in the
following section. To understand what the labels `role` and `group` are
for, see the section on (entity roles and groups)[nlu/entity-extraction#entities-roles-and-groups].

In training examples, entity annotation would look like this:

```yaml
nlu:
- intent: check_balance
  examples: |
  - how much do I have on my [savings]("account") account
  - how much money is in my [checking]{"entity": "account"} account
  - What's the balance on my [credit card account]{"entity":"account","value":"credit"}

```

### Synonyms

Synonyms provide a way to normalize your training data by mapping an
extracted entity to a value other than the literal text extracted.
Synonyms can be defined in the format:

```yaml
- synonym: credit
  examples: |
  - credit card account
  - credit account
```

Synonyms can also be defined in-line in your training examples by
specifying the `value` of the entity:

```yaml
nlu:
- intent: check_balance
  examples: |
  - how much do I have on my [credit card account]{"entity": "account", "value": "credit"}
  - how much do I owe on my [credit account]{"entity": "account", "value": "credit"}
```

To use the synonyms defined in your training data, you need to make sure the
pipeline in your configuration file contains the
[`EntitySynonymMapper`](../nlu/components#entitysynonymmapper) component. You
should define synonyms when there are multiple ways users refer to the same
thing.

#### Example 

Let's say you had an entity `account`, and you expect the
value "credit". Your users also refer to their "credit" account as "credit
account" and "credit card account".

In this case, you could define "credit card account" and "credit account" as
**synonyms** to "credit", as in the examples above.

Then, if either of these phrases is extracted as an entity, it will be
mapped to the **value** `credit`.

:::note
Synonym mapping only happens **after** entities have been extracted.
That means that your training examples should include the synonym examples (`credit card account` and `credit account`) so that the model will learn to recognize these as entities and replace them with `credit`. 
:::

### Regular Expressions

You can use regular expressions to improve intent classification and 
entity extraction in combination with the [`RegexFeaturizer`](../nlu/components#regexfeaturizer) and [`RegexEntityExtractor`](../nlu/components#regexentityextractor) components in the pipeline.

#### Regular Expressions for Intent Classification 

You can use regular expressions to improve intent classification by including the `RegexFeaturizer` component in your pipeline. When using the `RegexFeaturizer`, a regex does not act as a rule for classifying an intent. It only provides a feature that the intent classifier will use 
to learn patterns for intent classification.
Currently, all intent classifiers make use of available regex features. 

The name of a regex in this case is a human readable description. It can help you remember what a regex is used for, and it is the title of the corresponding pattern feature. It does not have to match any intent or entity name. A regex for greeting might look like this: 

```yaml
- regex: greet
  examples: |
  - hey[^\\s]*
```

The intent being matched could be `greet`,`say_hi`, `hallo` or anything else.

Try to create your regular epressions in a way that they match as few
words as possible. E.g. using `hey[^\\s]*` instead of `hey.*`, as the
later one might match the whole message whereas the first one only
matches a single word.

#### Regular Expressions for Entity Extraction

If your entity has a deterministic structure (like an account number), you can use regular expressions in one of two ways:

1. As features for the [`RegexFeaturizer`](../nlu/components#regexfeaturizer) component in the pipeline.

  When used as as features for the `RegexFeaturizer` the
  name of the regular expression does not matter.

  Regex features for entity extraction
  are currently only supported by the `CRFEntityExtractor` and the
  `DIETClassifier` component. Other entity extractors, like
  `MitieEntityExtractor` or `SpacyEntityExtractor`, won't use the generated
  features and their presence will not improve entity recognition for
  these extractors. 

2. For rule-based entity extraction using the [`RegexEntityExtractor`](../nlu/components#regexentityextractor) component in the pipeline.

  When using the `RegexEntityExtractor`, the name of the regular expression should
  match the name of the entity you want to extract.

In both cases, the format for defining the regex is the same.
For example, a regex for extracting a bank account number that is 10-12 digits long mightlook like this:

```yaml
- regex: account_number
  examples: |
  - \d{10:12}
```


:::note

When using the `RegexFeaturizer`, a regular expression only provides a feature
that helps the model learn an association between intents/entities and inputs
that fit the regular expression. In order for the model to learn this association,
you must provide example inputs that include that regular expression! 
:::


### Lookup Tables

Lookup tables provide a convenient way to supply a list of entity
examples. The format is as follows:

```yaml
- lookup: banks
  examples: |
  - JPMC
  - Bank of America
```

The name of the lookup table is subject to the same constraints as the
name of a regex feature.

When you supply a lookup table in your training data, the contents of that table
are combined into one large regular expression. This regex is used to check
each training example to see if it contains matches for entries in the
lookup table.

Lookup table regexes are processed identically to the regular
regex patterns directly specified in the training data and can be used
either with the [RegexFeaturizer](../nlu/components#regexfeaturizer)
or with the [RegexEntityExtractor](../nlu/components#regexentityextractor).

:::note

If you are using lookup tables in combination with the `RegexFeaturizer`, there must be a few examples of matches  
in your training data. Otherwise the model will not learn to use the
lookup table match features.
:::

:::warning

You have to be careful when you add data to the lookup table.  
For example, if there are false positives or other noise in the table,
this can hurt performance. So make sure your lookup tables contain
clean data.
:::


## Conversation Training Data

Stories and rules are both representations of conversations between a user and a conversational
assistant. They are used to train the dialogue management
model. [**Stories**](stories.mdx) are used to train a machine learning model to identify patterns
in conversations and generalize to unseen conversation paths.
**[Rules](../core/rules)** describe parts of conversations that should always
follow the same path and are used to train the
[RulePolicy](../core/policies#rule-policy). 


### Stories

Stories are composed of:
  
  - `story`: The story's name. The name is arbitrary and not used in training; 
    you can use it as a human-readable reference for the story.
  - `metadata`: arbitrary and optional, not used in training, 
    you can use it to store relevant information about the story
    like e.g. the author
  - a list of `steps`: The user messages and actions that make up the story

For example:

```yaml
stories:
- story: Greet the user
  metadata:
    author: Somebody
    key: value
  steps:
  # list of steps
  - intent: greet
  - action: utter_greet
```

Each step can be one of the following:

  - A [user message](#user-messages), represented by **intent** and **entities**.
  - An [or statement](#or), which includes two or more user messages under it
  - A bot [action](#actions)
  - A [form](#forms)
  - A [slot was set](#slots) event
  - A [checkpoint](#checkpoints), which connects the story to another story


#### User Messages

All user messages are specified with the `intent:`
key and an optional `entities:` key.

While writing stories, you do not have to deal with the specific
contents of the messages that the users send. Instead, you can take
advantage of the output from the NLU pipeline, which lets you use
the combination of an intent and entities to refer to all the possible
messages the users can send to mean the same thing.

User messages follow the format:

```yaml
  steps:
    - intent: <intent name>  # Required
      entities: # Optional
      - <entity_name>: <entity value> 
```

For example, to represent the sentence
`I want to check my credit balance`, where `credit` is an entity:

```yaml
  steps:
    - intent: account_balance
      entities:
      - account_type: credit
    - action: action_credit_account_balance
```

It is important to include the entities here as well because the
policies learn to predict the next action based on a *combination* of
both the intent and entities (you can, however, change this behavior
using the [`use_entities`](#use-entities) attribute).


#### Actions

All actions executed by the bot are specified with the `action:` key followed
by the name of the action.
While writing stories, you will encounter three types of actions:


1. [**Responses**](#responses): start with `utter_` and send a specific message
   to the user. e.g.

```yaml
    steps:
    - intent: greet
    - action: utter_greet
```

2. [**Retrieval actions**](../core/retrieval-actions): start with `respond_` and send a message selected by a retrieval model. e.g.

```yaml
    steps:
    - intent: faq
    - action: respond_faq
```

3. [**Custom actions**](../core/actions#custom-actions): start with `action_`, run arbitrary code and send any number of messages (or none).

```yaml
    steps:
    - intent: feedback
    - action: action_store_feedback
```

#### Forms


A [form](../glossary#form) is a specific kind of custom action that contains the logic to loop over
a set of required slots and ask the user for this information. You [define a form](../core/forms#defining-a-form) in the `forms` section in your domain.
Once defined, the [happy path](../glossary#happy--unhappy-paths)
for a form should be specified as a [rule](../core/forms), but interruptions of forms or 
other "unhappy paths" should be included in stories so that the model can 
generalize to unseen conversation sequences.
As a step in a story, a form takes the following basic format:


```yaml
    steps:
    - intent: find_restaurant
    - action: restaurant_form <!--Activate the form-->
    - form: restaurant_form   <!--This form is currently active-->
    - form: null              <!--Form complete, no form is active-->
    - action: utter_restaurant_found
```


The `action` step activates the form and begins looping over the required slots. The `form: restaurant_form`
step indicates that there is a currently active form. Much like a `slot_was_set` step,
a `form` step doesn't **set** a form to active but indicates that it should already be activated.
In the same way, the  `form: null` step indicates that no form should be active before the subsequent
steps are taken. 

A form can be interrupted and remain active; in this case the interruption should come after the 
`action: <form to activate>` step and be followed by the `form: <active form>` step. 
An interruption of a form could look like this:

```yaml
  - rule: interrupted food
    steps:
      - intent: request_restaurant
      - action: restaurant_form
      - intent: chitchat
      - action: utter_chitchat
      - form: restaurant_form
      - form: null
      - action: utter_slots_values
```


#### Slots

A slot event is specified with the key `slot_was_set:` and optionally
the `value:` key.

<<<<<<< HEAD
**[Slots](../core/slots)** act as the bots memory. 
Slots are **set** by entities or by custom actions and **referenced** by stories in `slot_was_set` steps. For example.
=======
**[Slots](../core/slots)** act as the bots memory. Slots are **set** by entities or by custom actions and **referenced** by stories in `slot_was_set` steps. For example:
>>>>>>> 2e7dd5ac

```yaml
    steps:
    - intent: celebrate_bot
    - slot_was_set: feedback_value
      value: positive
    - action: utter_yay
```

This means the story requires that the current value for the `feedback_value`
slot be `positive` for the conversation to continue as specified.

Whether or not you need to include the `value:` depends on the
[slot type](domain.mdx#slot-types) and whether the value can or should
influence the dialogue.

:::note
Stories do not **set** slots. The slot must be set by an entity or custom action **before** the `slot_was_set` step.
:::


#### Checkpoints

Checkpoints are specified with the `checkpoint:` key, either at the beginning
or the end of a story. 


Checkpoints are ways to connect stories together. They can be either the first
or the last step in a story. If they are the last step in a story, that story
will be connected to each other story that starts with the checkpoint of the
same name when the model is trained. Here is an example of a story that ends
with a checkpoint, and one that starts with the same checkpoint:

```yaml
- story: story_with_a_checkpoint_1
  steps:
  - intent: greet
  - action: utter_greet
  - checkpoint: greet_checkpoint

- story: story_with_a_checkpoint_2
  steps:
  - checkpoint: greet_checkpoint
  - intent: book_flight
  - action: action_book_flight
```

Checkpoints at the beginning of stories can also be conditional on slots being set, for example:

```yaml
- story: story_with_a_conditional_checkpoint
  steps:
  - checkpoint: greet_checkpoint
    # This checkpoint should only apply if slot is set to the specified value
    slots: 
    - context_scenario: holiday
    - holiday_name: thanksgiving
  - intent: greet
  - action: utter_greet_thanksgiving
```


Checkpoints can help simplify your training data and reduce redundancy in it,
but **do not overuse them**. Using lots of checkpoints can quickly make your
stories hard to understand. It makes sense to use them if a sequence of steps
is repeated often in different stories, but stories without checkpoints
are easier to read and write. 

#### OR statement

`or` steps are ways to handle multiple intents the same way,
without writing a separate story for each intent. For example, if you ask the user to confirm something, you might want to treat the `affirm` and `thankyou` intents in the same way. Stories with `or` steps will be converted into multiple
separate stories at training time. For example, the following story would be converted to two stories at training time:

```yaml
- story: story with OR
  steps:
  - intent: signup_newsletter
  - action: utter_ask_confirm
  - or:
    - intent: affirm
    - intent: thanks
  - action: action_signup_newsletter
```

Just like checkpoints, OR statements can be useful, but if you are using a lot of them, it is probably better to restructure your domain and/or intents.

:::warning
Overusing these features (both checkpoints and OR statements) will slow down training.
:::

### Rules

Rules are listed under the `rules` key and look similar to stories. A rule also has a `steps`
key, which contains a list of the same steps as stories do. Rules can additionally
contain the `conversation_started` and `conditions` keys. These are used to specify conditions
under which the rule should apply.

A rule that with a condition looks like this:

```yaml
rules:

- rule: Only say `hey` when the user provided a name
  condition:
  - slot: user_provided_name
    value: true
  steps:
  - intent: greet
  - action: utter_greet
```

Read more about writing rules [here](../core/rules#writing-a-rule).

## Test Conversations

Test conversations combine both NLU and Core training data into a end-to-end story for evaluation. 

:::warning
This format is only used for end-to-end evaluation and cannot be used for training.
:::

Test conversations are listed under the `e2e_tests` key. 
Their format is similar to the [story](#stories) format,
except that user message steps can include a `user` key which specifies the actual text and entity annotation of the user message. 

Here's an example of a test conversation:

```yaml
e2e_tests:
- story: A basic end-to-end test
  steps:
  - user: |
     hey
    intent: greet
  - action: utter_ask_howcanhelp
  - user: |
     show me [chinese]{"entity": "cuisine"} restaurants
    intent: inform
  - action: utter_ask_location
  - user: |
     in [Paris]{"entity": "location"}
    intent: inform
  - action: utter_ask_price
```<|MERGE_RESOLUTION|>--- conflicted
+++ resolved
@@ -521,12 +521,8 @@
 A slot event is specified with the key `slot_was_set:` and optionally
 the `value:` key.
 
-<<<<<<< HEAD
 **[Slots](../core/slots)** act as the bots memory. 
-Slots are **set** by entities or by custom actions and **referenced** by stories in `slot_was_set` steps. For example.
-=======
-**[Slots](../core/slots)** act as the bots memory. Slots are **set** by entities or by custom actions and **referenced** by stories in `slot_was_set` steps. For example:
->>>>>>> 2e7dd5ac
+Slots are **set** by entities or by custom actions and **referenced** by stories in `slot_was_set` steps. For example:
 
 ```yaml
     steps:
