import copy
from pathlib import Path

import numpy as np
import pytest
from unittest.mock import Mock
from typing import Callable, List, Optional, Text, Dict, Any, Tuple
from _pytest.monkeypatch import MonkeyPatch

from rasa.engine.graph import ExecutionContext, GraphComponent
from rasa.engine.storage.resource import Resource
from rasa.engine.storage.storage import ModelStorage
from rasa.shared.exceptions import InvalidConfigException
from rasa.shared.nlu.training_data.features import Features
from rasa.nlu.classifiers import LABEL_RANKING_LENGTH
from rasa.shared.nlu.constants import (
    TEXT,
    INTENT,
    ENTITIES,
    FEATURE_TYPE_SENTENCE,
    FEATURE_TYPE_SEQUENCE,
)
from rasa.utils.tensorflow.constants import (
    LOSS_TYPE,
    RANDOM_SEED,
    RANKING_LENGTH,
    EPOCHS,
    MASKED_LM,
    TENSORBOARD_LOG_LEVEL,
    TENSORBOARD_LOG_DIR,
    EVAL_NUM_EPOCHS,
    EVAL_NUM_EXAMPLES,
    CONSTRAIN_SIMILARITIES,
    CHECKPOINT_MODEL,
    BILOU_FLAG,
    ENTITY_RECOGNITION,
    INTENT_CLASSIFICATION,
    MODEL_CONFIDENCE,
)
from rasa.nlu.tokenizers.whitespace_tokenizer import WhitespaceTokenizerGraphComponent
from rasa.nlu.classifiers.diet_classifier import DIETClassifierGraphComponent
from rasa.nlu.featurizers.sparse_featurizer.count_vectors_featurizer import (
    CountVectorsFeaturizerGraphComponent,
)
from rasa.nlu.featurizers.sparse_featurizer.lexical_syntactic_featurizer import (
    LexicalSyntacticFeaturizerGraphComponent,
)
from rasa.nlu.featurizers.sparse_featurizer.regex_featurizer import (
    RegexFeaturizerGraphComponent,
)
from rasa.shared.nlu.training_data.message import Message
from rasa.shared.nlu.training_data.training_data import TrainingData
from rasa.utils import train_utils
from rasa.shared.constants import DIAGNOSTIC_DATA
from rasa.shared.nlu.training_data.loading import load_data
from rasa.utils.tensorflow.model_data_utils import FeatureArray


@pytest.fixture()
def default_diet_resource() -> Resource:
    return Resource("DIET")


@pytest.fixture()
def create_diet(
    default_model_storage: ModelStorage,
    default_execution_context: ExecutionContext,
    default_diet_resource: Resource,
) -> Callable[..., DIETClassifierGraphComponent]:
    def inner(
        config: Dict[Text, Any], load: bool = False, finetune: bool = False
    ) -> DIETClassifierGraphComponent:
        if load:
            constructor = DIETClassifierGraphComponent.load
        else:
            constructor = DIETClassifierGraphComponent.create

        default_execution_context.is_finetuning = finetune
        return constructor(
            config={**DIETClassifierGraphComponent.get_default_config(), **config},
            model_storage=default_model_storage,
            execution_context=default_execution_context,
            resource=default_diet_resource,
        )

    return inner


@pytest.fixture()
def create_train_load_and_process_diet(
    nlu_data_path: Text,
    create_diet: Callable[..., DIETClassifierGraphComponent],
    train_load_and_process_diet: Callable[..., Message],
) -> Callable[..., Message]:
    def inner(
        diet_config: Dict[Text, Any],
        pipeline: Optional[List[Dict[Text, Any]]] = None,
        training_data: str = nlu_data_path,
        message_text: Text = "Rasa is great!",
        expect_intent: bool = True,
    ) -> Message:
        diet = create_diet(diet_config)
        return train_load_and_process_diet(
            diet=diet,
            pipeline=pipeline,
            training_data=training_data,
            message_text=message_text,
            expect_intent=expect_intent,
        )

    return inner


@pytest.fixture()
def train_load_and_process_diet(
    nlu_data_path: Text,
    train_and_preprocess: Callable[..., Tuple[TrainingData, List[GraphComponent]]],
    process_message: Callable[..., Message],
    create_diet: Callable[..., DIETClassifierGraphComponent],
    default_model_storage: ModelStorage,
) -> Callable[..., Message]:
    def inner(
        diet: DIETClassifierGraphComponent,
        pipeline: Optional[List[Dict[Text, Any]]] = None,
        training_data: str = nlu_data_path,
        message_text: Text = "Rasa is great!",
        expect_intent: bool = True,
    ) -> Message:

        if not pipeline:
            pipeline = [
                {"component": WhitespaceTokenizerGraphComponent},
                {"component": CountVectorsFeaturizerGraphComponent},
            ]

        training_data, loaded_pipeline = train_and_preprocess(pipeline, training_data)

        diet.train(training_data=training_data)

        message = Message(data={TEXT: message_text})
        message = process_message(loaded_pipeline, message)

        message2 = copy.deepcopy(message)

        classified_message = diet.process([message])[0]

        if expect_intent:
            assert classified_message.data["intent"]["name"]

        loaded_diet = create_diet(diet.component_config, load=True)

        classified_message2 = loaded_diet.process([message2])[0]

        assert classified_message2.fingerprint() == classified_message.fingerprint()
        return classified_message

    return inner


def test_compute_default_label_features():
    label_features = [
        Message(data={TEXT: "test a"}),
        Message(data={TEXT: "test b"}),
        Message(data={TEXT: "test c"}),
        Message(data={TEXT: "test d"}),
    ]

    output = DIETClassifierGraphComponent._compute_default_label_features(
        label_features
    )

    output = output[0]

    for i, o in enumerate(output):
        assert isinstance(o, np.ndarray)
        assert o[0][i] == 1
        assert o.shape == (1, len(label_features))


@pytest.mark.parametrize(
    "messages, expected",
    [
        (
            [
                Message(
                    data={TEXT: "test a"},
                    features=[
                        Features(np.zeros(1), FEATURE_TYPE_SEQUENCE, TEXT, "test"),
                        Features(np.zeros(1), FEATURE_TYPE_SENTENCE, TEXT, "test"),
                    ],
                ),
                Message(
                    data={TEXT: "test b"},
                    features=[
                        Features(np.zeros(1), FEATURE_TYPE_SEQUENCE, TEXT, "test"),
                        Features(np.zeros(1), FEATURE_TYPE_SENTENCE, TEXT, "test"),
                    ],
                ),
            ],
            True,
        ),
        (
            [
                Message(
                    data={TEXT: "test a"},
                    features=[
                        Features(np.zeros(1), FEATURE_TYPE_SEQUENCE, INTENT, "test"),
                        Features(np.zeros(1), FEATURE_TYPE_SENTENCE, INTENT, "test"),
                    ],
                )
            ],
            False,
        ),
        (
            [
                Message(
                    data={TEXT: "test a"},
                    features=[
                        Features(np.zeros(2), FEATURE_TYPE_SEQUENCE, INTENT, "test")
                    ],
                )
            ],
            False,
        ),
    ],
)
def test_check_labels_features_exist(
    messages: List[Message],
    expected: bool,
    create_diet: Callable[..., DIETClassifierGraphComponent],
):
    attribute = TEXT
    classifier = create_diet({})
    assert classifier._check_labels_features_exist(messages, attribute) == expected


@pytest.mark.parametrize(
    "messages, entity_expected",
    [
        (
            [
                Message(
                    data={
                        TEXT: "test a",
                        INTENT: "intent a",
                        ENTITIES: [
                            {"start": 0, "end": 4, "value": "test", "entity": "test"}
                        ],
                    },
                ),
                Message(
                    data={
                        TEXT: "test b",
                        INTENT: "intent b",
                        ENTITIES: [
                            {"start": 0, "end": 4, "value": "test", "entity": "test"}
                        ],
                    },
                ),
            ],
            True,
        ),
        (
            [
                Message(data={TEXT: "test a", INTENT: "intent a"},),
                Message(data={TEXT: "test b", INTENT: "intent b"},),
            ],
            False,
        ),
    ],
)
def test_model_data_signature_with_entities(
    messages: List[Message],
    entity_expected: bool,
    create_diet: Callable[..., DIETClassifierGraphComponent],
):
    classifier = create_diet({"BILOU_flag": False})
    training_data = TrainingData(messages)

    # create tokens for entity parsing inside DIET
    tokenizer = WhitespaceTokenizerGraphComponent(
        WhitespaceTokenizerGraphComponent.get_default_config()
    )
    tokenizer.process_training_data(training_data)

    model_data = classifier.preprocess_train_data(training_data)
    entity_exists = "entities" in model_data.get_signature().keys()
    assert entity_exists == entity_expected


@pytest.mark.skip_on_windows
@pytest.mark.timeout(240, func_only=True)
async def test_train_persist_load_with_different_settings_non_windows(
    create_train_load_and_process_diet: Callable[..., Message],
    create_diet: Callable[..., DIETClassifierGraphComponent],
):
    pipeline = [
        {
            "component": WhitespaceTokenizerGraphComponent,
            "intent_tokenization_flag": True,
            "intent_split_symbol": "+",
        },
        {"component": CountVectorsFeaturizerGraphComponent},
    ]
    config = {MASKED_LM: True, EPOCHS: 1}
    create_train_load_and_process_diet(config, pipeline)
    create_diet(config, load=True, finetune=True)


<<<<<<< HEAD
@pytest.mark.timeout(240, func_only=True)
async def test_train_persist_load_with_different_settings(component_builder, tmpdir):
    pipeline = [
        {"name": "WhitespaceTokenizer"},
        {"name": "CountVectorsFeaturizer"},
        {"name": "DIETClassifier", LOSS_TYPE: "margin", EPOCHS: 1},
    ]
    await _train_persist_load_with_different_settings(
        pipeline, component_builder, tmpdir, should_finetune=False
    )
    await _train_persist_load_with_different_settings(
        pipeline, component_builder, tmpdir, should_finetune=True
    )
=======
@pytest.mark.timeout(120, func_only=True)
async def test_train_persist_load_with_different_settings(
    create_train_load_and_process_diet: Callable[..., Message],
    create_diet: Callable[..., DIETClassifierGraphComponent],
):
    config = {LOSS_TYPE: "margin", EPOCHS: 1}
    create_train_load_and_process_diet(config)
    create_diet(config, load=True, finetune=True)
>>>>>>> 5cb79bb3


@pytest.mark.timeout(210, func_only=True)
async def test_train_persist_load_with_only_entity_recognition(
    create_train_load_and_process_diet: Callable[..., Message],
    create_diet: Callable[..., DIETClassifierGraphComponent],
):
    config = {ENTITY_RECOGNITION: True, INTENT_CLASSIFICATION: False, EPOCHS: 1}
    create_train_load_and_process_diet(
        config,
        training_data="data/examples/rasa/demo-rasa-multi-intent.yml",
        expect_intent=False,
    )
    create_diet(config, load=True, finetune=True)


@pytest.mark.timeout(120, func_only=True)
async def test_train_persist_load_with_only_intent_classification(
    create_train_load_and_process_diet: Callable[..., Message],
    create_diet: Callable[..., DIETClassifierGraphComponent],
):
    create_train_load_and_process_diet(
        {ENTITY_RECOGNITION: False, INTENT_CLASSIFICATION: True, EPOCHS: 1,},
    )
    create_diet({MASKED_LM: True, EPOCHS: 1}, load=True, finetune=True)


@pytest.mark.parametrize(
    "classifier_params, data_path, output_length, output_should_sum_to_1",
    [
        (
            {RANDOM_SEED: 42, EPOCHS: 1},
            "data/test/many_intents.yml",
            10,
            True,
        ),  # default config
        (
            {RANDOM_SEED: 42, RANKING_LENGTH: 0, EPOCHS: 1},
            "data/test/many_intents.yml",
            LABEL_RANKING_LENGTH,
            False,
        ),  # no normalization
        (
            {RANDOM_SEED: 42, RANKING_LENGTH: 3, EPOCHS: 1},
            "data/test/many_intents.yml",
            3,
            True,
        ),  # lower than default ranking_length
        (
            {RANDOM_SEED: 42, RANKING_LENGTH: 12, EPOCHS: 1},
            "data/test/many_intents.yml",
            LABEL_RANKING_LENGTH,
            False,
        ),  # higher than default ranking_length
        (
            {RANDOM_SEED: 42, EPOCHS: 1},
            "data/test_moodbot/data/nlu.yml",
            7,
            True,
        ),  # less intents than default ranking_length
    ],
)
async def test_softmax_normalization(
    classifier_params,
    data_path: Text,
    output_length,
    output_should_sum_to_1,
    create_train_load_and_process_diet: Callable[..., Message],
):

    parsed_message = create_train_load_and_process_diet(
        classifier_params, training_data=data_path
    )
    parse_data = parsed_message.data
    intent_ranking = parse_data.get("intent_ranking")
    # check that the output was correctly truncated after normalization
    assert len(intent_ranking) == output_length

    # check whether normalization had the expected effect
    output_sums_to_1 = sum(
        [intent.get("confidence") for intent in intent_ranking]
    ) == pytest.approx(1)
    assert output_sums_to_1 == output_should_sum_to_1

    # check whether the normalization of rankings is reflected in intent prediction
    assert parse_data.get("intent") == intent_ranking[0]


async def test_margin_loss_is_not_normalized(
    monkeypatch: MonkeyPatch, create_train_load_and_process_diet: Callable[..., Message]
):
    mock = Mock()
    monkeypatch.setattr(train_utils, "normalize", mock.normalize)

    parsed_message = create_train_load_and_process_diet(
        {LOSS_TYPE: "margin", RANDOM_SEED: 42, EPOCHS: 1},
        training_data="data/test/many_intents.yml",
    )
    parse_data = parsed_message.data
    intent_ranking = parse_data.get("intent_ranking")

    # check that the output was not normalized
    mock.normalize.assert_not_called()

    # check that the output was correctly truncated
    assert len(intent_ranking) == LABEL_RANKING_LENGTH

    # make sure top ranking is reflected in intent prediction
    assert parse_data.get("intent") == intent_ranking[0]


@pytest.mark.timeout(120, func_only=True)
async def test_set_random_seed(
    create_train_load_and_process_diet: Callable[..., Message]
):
    """test if train result is the same for two runs of tf embedding"""

<<<<<<< HEAD
    # set fixed random seed
    _config = RasaNLUModelConfig(
        {
            "pipeline": [
                {"name": "WhitespaceTokenizer"},
                {"name": "CountVectorsFeaturizer"},
                {
                    "name": "DIETClassifier",
                    ENTITY_RECOGNITION: False,
                    RANDOM_SEED: 1,
                    EPOCHS: 1,
                },
            ],
            "language": "en",
        }
    )
=======
    parsed_message1 = create_train_load_and_process_diet({RANDOM_SEED: 1, EPOCHS: 1},)
>>>>>>> 5cb79bb3

    parsed_message2 = create_train_load_and_process_diet({RANDOM_SEED: 1, EPOCHS: 1},)

    # Different random seed
    parsed_message3 = create_train_load_and_process_diet({RANDOM_SEED: 2, EPOCHS: 1},)

    assert (
        parsed_message1.data["intent"]["confidence"]
        == parsed_message2.data["intent"]["confidence"]
    )
    assert (
        parsed_message2.data["intent"]["confidence"]
        != parsed_message3.data["intent"]["confidence"]
    )


@pytest.mark.parametrize("log_level", ["epoch", "batch"])
async def test_train_tensorboard_logging(
    log_level: Text,
    tmpdir: Path,
    create_train_load_and_process_diet: Callable[..., Message],
):
    tensorboard_log_dir = Path(tmpdir / "tensorboard")

    assert not tensorboard_log_dir.exists()

    pipeline = [
        {"component": WhitespaceTokenizerGraphComponent},
        {
            "component": CountVectorsFeaturizerGraphComponent,
            "analyzer": "char_wb",
            "min_ngram": 3,
            "max_ngram": 17,
            "max_features": 10,
            "min_df": 5,
        },
    ]

    create_train_load_and_process_diet(
        {
            EPOCHS: 1,
            TENSORBOARD_LOG_LEVEL: log_level,
            TENSORBOARD_LOG_DIR: str(tensorboard_log_dir),
            MODEL_CONFIDENCE: "softmax",
            CONSTRAIN_SIMILARITIES: True,
            EVAL_NUM_EXAMPLES: 15,
            EVAL_NUM_EPOCHS: 1,
        },
        pipeline,
    )

    assert tensorboard_log_dir.exists()

    all_files = list(tensorboard_log_dir.rglob("*.*"))
    assert len(all_files) == 2


async def test_train_model_checkpointing(
    default_model_storage: ModelStorage,
    default_diet_resource: Resource,
    create_train_load_and_process_diet: Callable[..., Message],
):
    create_train_load_and_process_diet(
        {EPOCHS: 2, EVAL_NUM_EPOCHS: 1, EVAL_NUM_EXAMPLES: 10, CHECKPOINT_MODEL: True},
    )

    with default_model_storage.read_from(default_diet_resource) as model_dir:
        checkpoint_dir = model_dir / "checkpoints"

        assert checkpoint_dir.is_dir()

        """
        Tricky to validate the *exact* number of files that should be there, however
        there must be at least the following:
            - metadata.json
            - checkpoint
            - component_1_CountVectorsFeaturizer (as per the pipeline above)
            - component_2_DIETClassifier files (more than 1 file)
        """
        all_files = list(model_dir.rglob("*.*"))
        assert len(all_files) > 4


async def test_train_model_not_checkpointing(
    default_model_storage: ModelStorage,
    default_diet_resource: Resource,
    create_train_load_and_process_diet: Callable[..., Message],
):
    create_train_load_and_process_diet({EPOCHS: 2, CHECKPOINT_MODEL: False})

    with default_model_storage.read_from(default_diet_resource) as model_dir:
        checkpoint_dir = model_dir / "checkpoints"

        assert not checkpoint_dir.is_dir()


async def test_train_fails_with_zero_eval_num_epochs(
    create_diet: Callable[..., DIETClassifierGraphComponent]
):
    with pytest.raises(InvalidConfigException):
        with pytest.warns(UserWarning) as warning:
            create_diet(
                {
                    EPOCHS: 1,
                    CHECKPOINT_MODEL: True,
                    EVAL_NUM_EPOCHS: 0,
                    EVAL_NUM_EXAMPLES: 10,
                }
            )

    warn_text = (
        f"You have opted to save the best model, but the value of '{EVAL_NUM_EPOCHS}' "
        f"is not -1 or greater than 0. Training will fail."
    )
    assert len([w for w in warning if warn_text in str(w.message)]) == 1


async def test_doesnt_checkpoint_with_zero_eval_num_examples(
    create_diet: Callable[..., DIETClassifierGraphComponent],
    default_model_storage: ModelStorage,
    default_diet_resource: Resource,
    train_load_and_process_diet: Callable[..., Message],
):
    with pytest.warns(UserWarning) as warning:
        classifier = create_diet(
            {
                EPOCHS: 2,
                CHECKPOINT_MODEL: True,
                EVAL_NUM_EXAMPLES: 0,
                EVAL_NUM_EPOCHS: 1,
            }
        )

    warn_text = (
        f"You have opted to save the best model, but the value of "
        f"'{EVAL_NUM_EXAMPLES}' is not greater than 0. No checkpoint model "
        f"will be saved."
    )
    assert len([w for w in warning if warn_text in str(w.message)]) == 1

    train_load_and_process_diet(classifier)

    with default_model_storage.read_from(default_diet_resource) as model_dir:
        checkpoint_dir = model_dir / "checkpoints"

        assert not checkpoint_dir.is_dir()


@pytest.mark.parametrize(
    "classifier_params",
    [
        {RANDOM_SEED: 1, EPOCHS: 1, BILOU_FLAG: False},
        {RANDOM_SEED: 1, EPOCHS: 1, BILOU_FLAG: True},
    ],
)
@pytest.mark.timeout(300, func_only=True)
async def test_train_persist_load_with_composite_entities(
    classifier_params: Dict[Text, Any],
    create_train_load_and_process_diet: Callable[..., Message],
):
    create_train_load_and_process_diet(
        classifier_params,
        training_data="data/test/demo-rasa-composite-entities.yml",
        message_text="I am looking for an italian restaurant",
    )


@pytest.mark.parametrize("should_add_diagnostic_data", [True, False])
async def test_process_gives_diagnostic_data(
    create_train_load_and_process_diet: Callable[..., Message],
    default_execution_context: ExecutionContext,
    should_add_diagnostic_data: bool,
):
    default_execution_context.should_add_diagnostic_data = should_add_diagnostic_data
    default_execution_context.node_name = "DIETClassifierGraphComponent_node_name"
    processed_message = create_train_load_and_process_diet({EPOCHS: 1})

    if should_add_diagnostic_data:
        # Tests if processing a message returns attention weights as numpy array.
        diagnostic_data = processed_message.get(DIAGNOSTIC_DATA)

        # DIETClassifierGraphComponent should add attention weights
        name = "DIETClassifierGraphComponent_node_name"
        assert isinstance(diagnostic_data, dict)
        assert name in diagnostic_data
        assert "attention_weights" in diagnostic_data[name]
        assert isinstance(diagnostic_data[name].get("attention_weights"), np.ndarray)
        assert "text_transformed" in diagnostic_data[name]
        assert isinstance(diagnostic_data[name].get("text_transformed"), np.ndarray)
    else:
        assert DIAGNOSTIC_DATA not in processed_message.data


@pytest.mark.parametrize(
    "initial_sparse_feature_sizes, final_sparse_feature_sizes, label_attribute",
    [
        (
            {
                TEXT: {FEATURE_TYPE_SEQUENCE: [10], FEATURE_TYPE_SENTENCE: [20]},
                INTENT: {FEATURE_TYPE_SEQUENCE: [5], FEATURE_TYPE_SENTENCE: []},
            },
            {TEXT: {FEATURE_TYPE_SEQUENCE: [10], FEATURE_TYPE_SENTENCE: [20]}},
            INTENT,
        ),
        (
            {TEXT: {FEATURE_TYPE_SEQUENCE: [10], FEATURE_TYPE_SENTENCE: [20]}},
            {TEXT: {FEATURE_TYPE_SEQUENCE: [10], FEATURE_TYPE_SENTENCE: [20]}},
            INTENT,
        ),
    ],
)
def test_removing_label_sparse_feature_sizes(
    initial_sparse_feature_sizes: Dict[Text, Dict[Text, List[int]]],
    final_sparse_feature_sizes: Dict[Text, Dict[Text, List[int]]],
    label_attribute: Text,
):
    """Tests if label attribute is removed from sparse feature sizes collection."""
    feature_sizes = DIETClassifierGraphComponent._remove_label_sparse_feature_sizes(
        sparse_feature_sizes=initial_sparse_feature_sizes,
        label_attribute=label_attribute,
    )
    assert feature_sizes == final_sparse_feature_sizes


@pytest.mark.timeout(120)
async def test_adjusting_layers_incremental_training(
    create_diet: Callable[..., DIETClassifierGraphComponent],
    train_load_and_process_diet: Callable[..., Message],
):
    """Tests adjusting sparse layers of `DIETClassifier` to increased sparse
       feature sizes during incremental training.

       Testing is done by checking the layer sizes.
       Checking if they were replaced correctly is also important
       and is done in `test_replace_dense_for_sparse_layers`
       in `test_rasa_layers.py`.
    """
    iter1_data_path = "data/test_incremental_training/iter1/"
    iter2_data_path = "data/test_incremental_training/"
    pipeline = [
        {"component": WhitespaceTokenizerGraphComponent},
        {"component": LexicalSyntacticFeaturizerGraphComponent},
        {"component": RegexFeaturizerGraphComponent},
        {"component": CountVectorsFeaturizerGraphComponent},
        {
            "component": CountVectorsFeaturizerGraphComponent,
            "analyzer": "char_wb",
            "min_ngram": 1,
            "max_ngram": 4,
        },
    ]
    classifier = create_diet({EPOCHS: 1})
    processed_message = train_load_and_process_diet(
        classifier, pipeline=pipeline, training_data=iter1_data_path,
    )

    old_data_signature = classifier.model.data_signature
    old_predict_data_signature = classifier.model.predict_data_signature
    old_sparse_feature_sizes = processed_message.get_sparse_feature_sizes(
        attribute=TEXT
    )
    initial_diet_layers = classifier.model._tf_layers["sequence_layer.text"]._tf_layers[
        "feature_combining"
    ]
    initial_diet_sequence_layer = initial_diet_layers._tf_layers[
        "sparse_dense.sequence"
    ]._tf_layers["sparse_to_dense"]
    initial_diet_sentence_layer = initial_diet_layers._tf_layers[
        "sparse_dense.sentence"
    ]._tf_layers["sparse_to_dense"]

    initial_diet_sequence_size = initial_diet_sequence_layer.get_kernel().shape[0]
    initial_diet_sentence_size = initial_diet_sentence_layer.get_kernel().shape[0]
    assert initial_diet_sequence_size == sum(
        old_sparse_feature_sizes[FEATURE_TYPE_SEQUENCE]
    )
    assert initial_diet_sentence_size == sum(
        old_sparse_feature_sizes[FEATURE_TYPE_SENTENCE]
    )

    finetune_classifier = create_diet({EPOCHS: 1}, load=True, finetune=True)
    assert finetune_classifier.finetune_mode
    processed_message_finetuned = train_load_and_process_diet(
        finetune_classifier, pipeline=pipeline, training_data=iter2_data_path,
    )

    new_sparse_feature_sizes = processed_message_finetuned.get_sparse_feature_sizes(
        attribute=TEXT
    )

    final_diet_layers = finetune_classifier.model._tf_layers[
        "sequence_layer.text"
    ]._tf_layers["feature_combining"]
    final_diet_sequence_layer = final_diet_layers._tf_layers[
        "sparse_dense.sequence"
    ]._tf_layers["sparse_to_dense"]
    final_diet_sentence_layer = final_diet_layers._tf_layers[
        "sparse_dense.sentence"
    ]._tf_layers["sparse_to_dense"]

    final_diet_sequence_size = final_diet_sequence_layer.get_kernel().shape[0]
    final_diet_sentence_size = final_diet_sentence_layer.get_kernel().shape[0]
    assert final_diet_sequence_size == sum(
        new_sparse_feature_sizes[FEATURE_TYPE_SEQUENCE]
    )
    assert final_diet_sentence_size == sum(
        new_sparse_feature_sizes[FEATURE_TYPE_SENTENCE]
    )
    # check if the data signatures were correctly updated
    new_data_signature = finetune_classifier.model.data_signature
    new_predict_data_signature = finetune_classifier.model.predict_data_signature
    iter2_data = load_data(iter2_data_path)
    expected_sequence_lengths = len(iter2_data.training_examples)

    def test_data_signatures(
        new_signature: Dict[Text, Dict[Text, List[FeatureArray]]],
        old_signature: Dict[Text, Dict[Text, List[FeatureArray]]],
    ):
        # Wherever attribute / feature_type signature is not
        # expected to change, directly compare it to old data signature.
        # Else compute its expected signature and compare
        attributes_expected_to_change = [TEXT]
        feature_types_expected_to_change = [
            FEATURE_TYPE_SEQUENCE,
            FEATURE_TYPE_SENTENCE,
        ]

        for attribute, signatures in new_signature.items():

            for feature_type, feature_signatures in signatures.items():

                if feature_type == "sequence_lengths":
                    assert feature_signatures[0].units == expected_sequence_lengths

                elif feature_type not in feature_types_expected_to_change:
                    assert feature_signatures == old_signature.get(attribute).get(
                        feature_type
                    )
                else:
                    for index, feature_signature in enumerate(feature_signatures):
                        if (
                            feature_signature.is_sparse
                            and attribute in attributes_expected_to_change
                        ):
                            assert feature_signature.units == sum(
                                new_sparse_feature_sizes.get(feature_type)
                            )
                        else:
                            # dense signature or attributes that are not
                            # expected to change can be compared directly
                            assert (
                                feature_signature.units
                                == old_signature.get(attribute)
                                .get(feature_type)[index]
                                .units
                            )

    test_data_signatures(new_data_signature, old_data_signature)
    test_data_signatures(new_predict_data_signature, old_predict_data_signature)


@pytest.mark.timeout(120)
@pytest.mark.parametrize(
    "iter1_path, iter2_path, should_raise_exception",
    [
        (
            "data/test_incremental_training/",
            "data/test_incremental_training/iter1",
            True,
        ),
        (
            "data/test_incremental_training/iter1",
            "data/test_incremental_training/",
            False,
        ),
    ],
)
async def test_sparse_feature_sizes_decreased_incremental_training(
    iter1_path: Text,
    iter2_path: Text,
    should_raise_exception: bool,
    create_diet: Callable[..., DIETClassifierGraphComponent],
    train_load_and_process_diet: Callable[..., Message],
):
    pipeline = [
        {"component": WhitespaceTokenizerGraphComponent},
        {"component": LexicalSyntacticFeaturizerGraphComponent},
        {"component": RegexFeaturizerGraphComponent},
        {"component": CountVectorsFeaturizerGraphComponent},
        {
            "component": CountVectorsFeaturizerGraphComponent,
            "analyzer": "char_wb",
            "min_ngram": 1,
            "max_ngram": 4,
        },
    ]

    classifier = create_diet({EPOCHS: 1})
    assert not classifier.finetune_mode
    train_load_and_process_diet(
        classifier, pipeline=pipeline, training_data=iter1_path,
    )

    finetune_classifier = create_diet({EPOCHS: 1}, load=True, finetune=True)
    assert finetune_classifier.finetune_mode

    if should_raise_exception:
        with pytest.raises(Exception) as exec_info:
            train_load_and_process_diet(
                finetune_classifier, pipeline=pipeline, training_data=iter2_path,
            )
        assert "Sparse feature sizes have decreased" in str(exec_info.value)
    else:
        train_load_and_process_diet(
            finetune_classifier, pipeline=pipeline, training_data=iter2_path,
        )<|MERGE_RESOLUTION|>--- conflicted
+++ resolved
@@ -307,22 +307,7 @@
     create_diet(config, load=True, finetune=True)
 
 
-<<<<<<< HEAD
 @pytest.mark.timeout(240, func_only=True)
-async def test_train_persist_load_with_different_settings(component_builder, tmpdir):
-    pipeline = [
-        {"name": "WhitespaceTokenizer"},
-        {"name": "CountVectorsFeaturizer"},
-        {"name": "DIETClassifier", LOSS_TYPE: "margin", EPOCHS: 1},
-    ]
-    await _train_persist_load_with_different_settings(
-        pipeline, component_builder, tmpdir, should_finetune=False
-    )
-    await _train_persist_load_with_different_settings(
-        pipeline, component_builder, tmpdir, should_finetune=True
-    )
-=======
-@pytest.mark.timeout(120, func_only=True)
 async def test_train_persist_load_with_different_settings(
     create_train_load_and_process_diet: Callable[..., Message],
     create_diet: Callable[..., DIETClassifierGraphComponent],
@@ -330,7 +315,6 @@
     config = {LOSS_TYPE: "margin", EPOCHS: 1}
     create_train_load_and_process_diet(config)
     create_diet(config, load=True, finetune=True)
->>>>>>> 5cb79bb3
 
 
 @pytest.mark.timeout(210, func_only=True)
@@ -448,31 +432,12 @@
 ):
     """test if train result is the same for two runs of tf embedding"""
 
-<<<<<<< HEAD
-    # set fixed random seed
-    _config = RasaNLUModelConfig(
-        {
-            "pipeline": [
-                {"name": "WhitespaceTokenizer"},
-                {"name": "CountVectorsFeaturizer"},
-                {
-                    "name": "DIETClassifier",
-                    ENTITY_RECOGNITION: False,
-                    RANDOM_SEED: 1,
-                    EPOCHS: 1,
-                },
-            ],
-            "language": "en",
-        }
-    )
-=======
-    parsed_message1 = create_train_load_and_process_diet({RANDOM_SEED: 1, EPOCHS: 1},)
->>>>>>> 5cb79bb3
-
-    parsed_message2 = create_train_load_and_process_diet({RANDOM_SEED: 1, EPOCHS: 1},)
+    parsed_message1 = create_train_load_and_process_diet({ENTITY_RECOGNITION: False, RANDOM_SEED: 1, EPOCHS: 1},)
+
+    parsed_message2 = create_train_load_and_process_diet({ENTITY_RECOGNITION: False, RANDOM_SEED: 1, EPOCHS: 1},)
 
     # Different random seed
-    parsed_message3 = create_train_load_and_process_diet({RANDOM_SEED: 2, EPOCHS: 1},)
+    parsed_message3 = create_train_load_and_process_diet({ENTITY_RECOGNITION: False, RANDOM_SEED: 2, EPOCHS: 1},)
 
     assert (
         parsed_message1.data["intent"]["confidence"]
