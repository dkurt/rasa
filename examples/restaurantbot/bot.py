from __future__ import absolute_import
from __future__ import division
from __future__ import print_function
from __future__ import unicode_literals

import argparse
import logging
import warnings

from policy import RestaurantPolicy
from rasa_core import utils
from rasa_core.actions import Action
from rasa_core.agent import Agent
from rasa_core.channels.console import ConsoleInputChannel
from rasa_core.events import SlotSet
from rasa_core.interpreter import RasaNLUInterpreter
from rasa_core.policies.memoization import MemoizationPolicy

logger = logging.getLogger(__name__)


class RestaurantAPI(object):
    def search(self, info):
        return "papi's pizza place"


class ActionSearchRestaurants(Action):
    def name(self):
        return 'action_search_restaurants'

    def run(self, dispatcher, tracker, domain):
        dispatcher.utter_message("looking for restaurants")
        restaurant_api = RestaurantAPI()
        restaurants = restaurant_api.search(tracker.get_slot("cuisine"))
        return [SlotSet("matches", restaurants)]


class ActionSuggest(Action):
    def name(self):
        return 'action_suggest'

    def run(self, dispatcher, tracker, domain):
        dispatcher.utter_message("here's what I found:")
        dispatcher.utter_message(tracker.get_slot("matches"))
        dispatcher.utter_message("is it ok for you? "
                                 "hint: I'm not going to "
                                 "find anything else :)")
        return []


def train_dialogue(domain_file="restaurant_domain.yml",
                   model_path="models/dialogue",
                   training_data_file="data/babi_stories.md"):
    agent = Agent(domain_file,
                  policies=[MemoizationPolicy(), RestaurantPolicy()])

    agent.train(
            training_data_file,
            max_history=3,
            epochs=400,
            batch_size=100,
            validation_split=0.2
    )

    agent.persist(model_path)
    return agent


def train_nlu():
    from rasa_nlu.training_data import load_data
    from rasa_nlu import config
    from rasa_nlu.model import Trainer

    training_data = load_data('data/franken_data.json')
<<<<<<< HEAD
    trainer = Trainer(config.load("nlu_model_config.json"))
=======
    trainer = Trainer(config.load("nlu_model_config.yml"))
>>>>>>> bdc3a79c
    trainer.train(training_data)
    model_directory = trainer.persist('models/nlu/',
                                      fixed_model_name="current")

    return model_directory


def run(serve_forever=True):
    interpreter = RasaNLUInterpreter("models/nlu/default/current")
    agent = Agent.load("models/dialogue", interpreter=interpreter)

    if serve_forever:
        agent.handle_channel(ConsoleInputChannel())
    return agent


if __name__ == '__main__':
    utils.configure_colored_logging(loglevel="INFO")

    parser = argparse.ArgumentParser(
            description='starts the bot')

    parser.add_argument(
            'task',
            choices=["train-nlu", "train-dialogue", "run"],
            help="what the bot should do - e.g. run or train?")
    task = parser.parse_args().task

    # decide what to do based on first parameter of the script
    if task == "train-nlu":
        train_nlu()
    elif task == "train-dialogue":
        train_dialogue()
    elif task == "run":
        run()
    else:
        warnings.warn("Need to pass either 'train-nlu', 'train-dialogue' or "
                      "'run' to use the script.")
        exit(1)<|MERGE_RESOLUTION|>--- conflicted
+++ resolved
@@ -72,11 +72,9 @@
     from rasa_nlu.model import Trainer
 
     training_data = load_data('data/franken_data.json')
-<<<<<<< HEAD
-    trainer = Trainer(config.load("nlu_model_config.json"))
-=======
+
     trainer = Trainer(config.load("nlu_model_config.yml"))
->>>>>>> bdc3a79c
+
     trainer.train(training_data)
     model_directory = trainer.persist('models/nlu/',
                                       fixed_model_name="current")
