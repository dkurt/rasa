--- conflicted
+++ resolved
@@ -116,19 +116,12 @@
     preds = []
     actual = []
 
-<<<<<<< HEAD
     g = TrainingDataGenerator(story_graph, agent.domain,
                               use_story_concatenation=False,
                               tracker_limit=100)
     completed_trackers = g.generate()
-=======
-    g = TrainingsDataGenerator(story_graph, agent.domain,
-                               use_story_concatenation=False,
-                               tracker_limit=100)
-    completed_trackers, _ = g.generate()
 
     failed_stories = []
->>>>>>> 58ddbe17
 
     logger.info(
             "Evaluating {} stories\nProgress:".format(len(completed_trackers)))
