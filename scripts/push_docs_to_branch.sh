#!/bin/bash

# In case this script fails in our CI workflows, you can run it locally.
# For instance, if the doc version for 2.2.10 fails to be pushed, you
# can do:
#
# 1. make install install-docs
# 2. make prepare-docs
# 3. TMP_DOCS_FOLDER=/tmp/documentation DOCS_BRANCH=documentation GITHUB_REF=refs/tags/2.2.10 GITHUB_REPOSITORY=RasaHQ/rasa ./scripts/push_docs_to_branch.sh
#
# This script will push the changes to the `documentation` branch of this repository.

set -Eeuo pipefail

TODAY=`date "+%Y%m%d"`
# we build new versions only for minors and majors
PATTERN_FOR_NEW_VERSION="^refs/tags/[0-9]+\\.[0-9]+\\.0$"
<<<<<<< HEAD
PATTERN_FOR_MICRO_VERSION="^refs/tags/[0-9]+\\.[0-9]+\\.[1-9][0-9]*$"
MASTER_REF=refs/heads/master
=======
PATTERN_FOR_PATCH_VERSION="^refs/tags/[0-9]+\\.[0-9]+\\.[1-9]+$"
MAIN_REF=refs/heads/main
>>>>>>> 6d2581d0
VARIABLES_JSON=docs/docs/variables.json
SOURCES_FILES=docs/docs/sources/
REFERENCE_FILES=docs/docs/reference/
CHANGELOG=docs/docs/changelog.mdx
TELEMETRY_REFERENCE=docs/docs/telemetry/reference.mdx

[[ ! $GITHUB_REF =~ $PATTERN_FOR_NEW_VERSION ]] \
<<<<<<< HEAD
&& [[ ! $GITHUB_REF =~ $PATTERN_FOR_MICRO_VERSION ]] \
&& [[ $GITHUB_REF != $MASTER_REF ]] \
&& echo "Not on master or tagged version, skipping." \
=======
&& [[ ! $GITHUB_REF =~ $PATTERN_FOR_PATCH_VERSION ]] \
&& [[ $GITHUB_REF != $MAIN_REF ]] \
&& echo "Not on main or tagged version, skipping." \
>>>>>>> 6d2581d0
&& exit 0

NEW_VERSION=
EXISTING_VERSION=
if [[ "$GITHUB_REF" =~ $PATTERN_FOR_NEW_VERSION ]]
then
    NEW_VERSION=$(echo $GITHUB_REF | sed -E "s/^refs\/tags\/([0-9]+)\.([0-9]+)\.0$/\1.\2.x/")
elif [[ "$GITHUB_REF" =~ $PATTERN_FOR_MICRO_VERSION ]]
then
    EXISTING_VERSION=$(echo $GITHUB_REF | sed -E "s/^refs\/tags\/([0-9]+)\.([0-9]+)\.[0-9]+$/\1.\2.x/")
fi

# clone the $DOCS_BRANCH in a temp directory
git clone --depth=1 --branch=$DOCS_BRANCH git@github.com:$GITHUB_REPOSITORY.git $TMP_DOCS_FOLDER

if [ ! -z "$NEW_VERSION" ] && [ -d "$TMP_DOCS_FOLDER/docs/versioned_docs/version-$NEW_VERSION/" ]
then
    echo "Trying to create a new docs version, but the folder already exist. Updating the $NEW_VERSION version instead..."
    EXISTING_VERSION=$NEW_VERSION
fi

if [ ! -z "$EXISTING_VERSION" ]
then
    echo "Updating docs for existing version $EXISTING_VERSION..."
    # FIXME: this doesn't support all types of docs updates on an existing version at the moment,
    # For instance if we were to make significant updates to the documentation pages
    # (creating new page, deleting some, updating the sidebar), these changes wouldn't work here.
    cp -R docs/docs/* $TMP_DOCS_FOLDER/docs/versioned_docs/version-$EXISTING_VERSION/
else
    echo "Updating the docs..."
    # remove everything in the previous docs/ folder, except versioned_docs/*, versioned_sidebars/*
    # and versions.js files.
    cd $TMP_DOCS_FOLDER/docs/ && find . ! -path . ! -regex '.*version.*' -exec rm -rf {} + && cd -
    # update the docs/ folder with the latest version of the docs
    cp -R `ls -A | grep -v "^\.git$"` $TMP_DOCS_FOLDER/

    if [ ! -z "$NEW_VERSION" ]
    then
        echo "Generating docs for new version $NEW_VERSION..."
        cd $TMP_DOCS_FOLDER/docs && yarn run new-version $NEW_VERSION && cd -
    fi
fi

cd $TMP_DOCS_FOLDER

if [ -z "$(git status --porcelain)" ]
then
    echo "Nothing changed in docs, done 👍"
else
    echo "Pushing changes to git..."
    git add .
    git add --force $VARIABLES_JSON $SOURCES_FILES $CHANGELOG $REFERENCE_FILES $TELEMETRY_REFERENCE
    git commit -am "AUTO docusaurus $TODAY"
    git fetch --unshallow
    git push origin $DOCS_BRANCH

    echo "Done 👌"
fi<|MERGE_RESOLUTION|>--- conflicted
+++ resolved
@@ -15,13 +15,8 @@
 TODAY=`date "+%Y%m%d"`
 # we build new versions only for minors and majors
 PATTERN_FOR_NEW_VERSION="^refs/tags/[0-9]+\\.[0-9]+\\.0$"
-<<<<<<< HEAD
 PATTERN_FOR_MICRO_VERSION="^refs/tags/[0-9]+\\.[0-9]+\\.[1-9][0-9]*$"
-MASTER_REF=refs/heads/master
-=======
-PATTERN_FOR_PATCH_VERSION="^refs/tags/[0-9]+\\.[0-9]+\\.[1-9]+$"
 MAIN_REF=refs/heads/main
->>>>>>> 6d2581d0
 VARIABLES_JSON=docs/docs/variables.json
 SOURCES_FILES=docs/docs/sources/
 REFERENCE_FILES=docs/docs/reference/
@@ -29,15 +24,9 @@
 TELEMETRY_REFERENCE=docs/docs/telemetry/reference.mdx
 
 [[ ! $GITHUB_REF =~ $PATTERN_FOR_NEW_VERSION ]] \
-<<<<<<< HEAD
 && [[ ! $GITHUB_REF =~ $PATTERN_FOR_MICRO_VERSION ]] \
-&& [[ $GITHUB_REF != $MASTER_REF ]] \
-&& echo "Not on master or tagged version, skipping." \
-=======
-&& [[ ! $GITHUB_REF =~ $PATTERN_FOR_PATCH_VERSION ]] \
 && [[ $GITHUB_REF != $MAIN_REF ]] \
 && echo "Not on main or tagged version, skipping." \
->>>>>>> 6d2581d0
 && exit 0
 
 NEW_VERSION=
