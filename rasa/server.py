import asyncio
import concurrent.futures
import logging
import multiprocessing
import os
import tempfile
import traceback
from collections import defaultdict
from functools import reduce, wraps
from http import HTTPStatus
from inspect import isawaitable
from pathlib import Path
from typing import (
    Any,
    Callable,
    List,
    Optional,
    Text,
    Union,
    Dict,
    TYPE_CHECKING,
    NoReturn,
    Coroutine,
)

import aiohttp
from sanic import Sanic, response
from sanic.request import Request
from sanic.response import HTTPResponse
from sanic_cors import CORS
from sanic_jwt import Initialize, exceptions

import rasa
import rasa.core.utils
import rasa.shared.utils.common
import rasa.shared.utils.io
import rasa.utils.endpoints
import rasa.utils.io
from rasa.shared.core.training_data.story_writer.yaml_story_writer import (
    YAMLStoryWriter,
)
from rasa.shared.importers.importer import TrainingDataImporter
from rasa.shared.nlu.training_data.formats import RasaYAMLReader
from rasa import model
from rasa.constants import DEFAULT_RESPONSE_TIMEOUT, MINIMUM_COMPATIBLE_VERSION
from rasa.shared.constants import (
    DOCS_URL_TRAINING_DATA,
    DOCS_BASE_URL,
    DEFAULT_SENDER_ID,
    DEFAULT_DOMAIN_PATH,
    DEFAULT_MODELS_PATH,
)
from rasa.shared.core.domain import InvalidDomain, Domain
from rasa.core.agent import Agent
from rasa.core.brokers.broker import EventBroker
from rasa.core.channels.channel import (
    CollectingOutputChannel,
    OutputChannel,
    UserMessage,
)
import rasa.shared.core.events
from rasa.shared.core.events import Event
from rasa.core.lock_store import LockStore
from rasa.core.test import test
from rasa.core.tracker_store import TrackerStore
from rasa.shared.core.trackers import DialogueStateTracker, EventVerbosity
from rasa.core.utils import AvailableEndpoints
from rasa.nlu.emulators.no_emulator import NoEmulator
from rasa.nlu.test import run_evaluation, CVEvaluationResult
from rasa.utils.endpoints import EndpointConfig

if TYPE_CHECKING:
    from ssl import SSLContext
    from rasa.core.processor import MessageProcessor

logger = logging.getLogger(__name__)

JSON_CONTENT_TYPE = "application/json"
YAML_CONTENT_TYPE = "application/x-yaml"

OUTPUT_CHANNEL_QUERY_KEY = "output_channel"
USE_LATEST_INPUT_CHANNEL_AS_OUTPUT_CHANNEL = "latest"
EXECUTE_SIDE_EFFECTS_QUERY_KEY = "execute_side_effects"


class ErrorResponse(Exception):
    """Common exception to handle failing API requests."""

    def __init__(
        self,
        status: Union[int, HTTPStatus],
        reason: Text,
        message: Text,
        details: Any = None,
        help_url: Optional[Text] = None,
    ) -> None:
        """Creates error.

        Args:
            status: The HTTP status code to return.
            reason: Short summary of the error.
            message: Detailed explanation of the error.
            details: Additional details which describe the error. Must be serializable.
            help_url: URL where users can get further help (e.g. docs).
        """
        self.error_info = {
            "version": rasa.__version__,
            "status": "failure",
            "message": message,
            "reason": reason,
            "details": details or {},
            "help": help_url,
            "code": status,
        }
        self.status = status
        logger.error(message)
        super(ErrorResponse, self).__init__()


def _docs(sub_url: Text) -> Text:
    """Create a url to a subpart of the docs."""
    return DOCS_BASE_URL + sub_url


def ensure_loaded_agent(app: Sanic, require_core_is_ready=False):
    """Wraps a request handler ensuring there is a loaded and usable agent.

    Require the agent to have a loaded Core model if `require_core_is_ready` is
    `True`.
    """

    def decorator(f):
        @wraps(f)
        def decorated(*args, **kwargs):
            # noinspection PyUnresolvedReferences
            if not app.agent or not (
                app.agent.is_core_ready()
                if require_core_is_ready
                else app.agent.is_ready()
            ):
                raise ErrorResponse(
                    HTTPStatus.CONFLICT,
                    "Conflict",
                    "No agent loaded. To continue processing, a "
                    "model of a trained agent needs to be loaded.",
                    help_url=_docs("/user-guide/configuring-http-api/"),
                )

            return f(*args, **kwargs)

        return decorated

    return decorator


def requires_auth(app: Sanic, token: Optional[Text] = None) -> Callable[[Any], Any]:
    """Wraps a request handler with token authentication."""

    def decorator(f: Callable[[Any, Any], Any]) -> Callable[[Any, Any], Any]:
        def conversation_id_from_args(args: Any, kwargs: Any) -> Optional[Text]:
            argnames = rasa.shared.utils.common.arguments_of(f)

            try:
                sender_id_arg_idx = argnames.index("conversation_id")
                if "conversation_id" in kwargs:  # try to fetch from kwargs first
                    return kwargs["conversation_id"]
                if sender_id_arg_idx < len(args):
                    return args[sender_id_arg_idx]
                return None
            except ValueError:
                return None

        def sufficient_scope(request, *args: Any, **kwargs: Any) -> Optional[bool]:
            jwt_data = request.app.auth.extract_payload(request)
            user = jwt_data.get("user", {})

            username = user.get("username", None)
            role = user.get("role", None)

            if role == "admin":
                return True
            elif role == "user":
                conversation_id = conversation_id_from_args(args, kwargs)
                return conversation_id is not None and username == conversation_id
            else:
                return False

        @wraps(f)
        async def decorated(request: Request, *args: Any, **kwargs: Any) -> Any:

            provided = request.args.get("token", None)

            # noinspection PyProtectedMember
            if token is not None and provided == token:
                result = f(request, *args, **kwargs)
                if isawaitable(result):
                    result = await result
                return result
            elif app.config.get("USE_JWT") and request.app.auth.is_authenticated(
                request
            ):
                if sufficient_scope(request, *args, **kwargs):
                    result = f(request, *args, **kwargs)
                    if isawaitable(result):
                        result = await result
                    return result
                raise ErrorResponse(
                    HTTPStatus.FORBIDDEN,
                    "NotAuthorized",
                    "User has insufficient permissions.",
                    help_url=_docs(
                        "/user-guide/configuring-http-api/#security-considerations"
                    ),
                )
            elif token is None and app.config.get("USE_JWT") is None:
                # authentication is disabled
                result = f(request, *args, **kwargs)
                if isawaitable(result):
                    result = await result
                return result
            raise ErrorResponse(
                HTTPStatus.UNAUTHORIZED,
                "NotAuthenticated",
                "User is not authenticated.",
                help_url=_docs(
                    "/user-guide/configuring-http-api/#security-considerations"
                ),
            )

        return decorated

    return decorator


def event_verbosity_parameter(
    request: Request, default_verbosity: EventVerbosity
) -> EventVerbosity:
    """Create `EventVerbosity` object using request params if present."""
    event_verbosity_str = request.args.get(
        "include_events", default_verbosity.name
    ).upper()
    try:
        return EventVerbosity[event_verbosity_str]
    except KeyError:
        enum_values = ", ".join([e.name for e in EventVerbosity])
        raise ErrorResponse(
            HTTPStatus.BAD_REQUEST,
            "BadRequest",
            "Invalid parameter value for 'include_events'. "
            "Should be one of {}".format(enum_values),
            {"parameter": "include_events", "in": "query"},
        )


def get_test_stories(
    processor: "MessageProcessor",
    conversation_id: Text,
    until_time: Optional[float],
    fetch_all_sessions: bool = False,
) -> Text:
    """Retrieves test stories from `processor` for all conversation sessions for
    `conversation_id`.

    Args:
        processor: An instance of `MessageProcessor`.
        conversation_id: Conversation ID to fetch stories for.
        until_time: Timestamp up to which to include events.
        fetch_all_sessions: Whether to fetch stories for all conversation sessions.
            If `False`, only the last conversation session is retrieved.

    Returns:
        The stories for `conversation_id` in test format.
    """
    if fetch_all_sessions:
        trackers = processor.get_trackers_for_all_conversation_sessions(conversation_id)
    else:
        trackers = [processor.get_tracker(conversation_id)]

    if until_time is not None:
        trackers = [tracker.travel_back_in_time(until_time) for tracker in trackers]
        # keep only non-empty trackers
        trackers = [tracker for tracker in trackers if len(tracker.events)]

    logger.debug(
        f"Fetched trackers for {len(trackers)} conversation sessions "
        f"for conversation ID {conversation_id}."
    )

    story_steps = []

    more_than_one_story = len(trackers) > 1

    for i, tracker in enumerate(trackers, 1):
        tracker.sender_id = conversation_id

        if more_than_one_story:
            tracker.sender_id += f", story {i}"

        story_steps += tracker.as_story().story_steps

    return YAMLStoryWriter().dumps(story_steps, is_test_story=True)


async def update_conversation_with_events(
    conversation_id: Text,
    processor: "MessageProcessor",
    domain: Domain,
    events: List[Event],
) -> DialogueStateTracker:
    """Fetches or creates a tracker for `conversation_id` and appends `events` to it.

    Args:
        conversation_id: The ID of the conversation to update the tracker for.
        processor: An instance of `MessageProcessor`.
        domain: The domain associated with the current `Agent`.
        events: The events to append to the tracker.

    Returns:
        The tracker for `conversation_id` with the updated events.
    """
    if rasa.shared.core.events.do_events_begin_with_session_start(events):
        tracker = processor.get_tracker(conversation_id)
    else:
        tracker = await processor.fetch_tracker_with_initial_session(conversation_id)

    for event in events:
        tracker.update(event, domain)

    return tracker


def validate_request_body(request: Request, error_message: Text) -> None:
    """Check if `request` has a body."""
    if not request.body:
        raise ErrorResponse(HTTPStatus.BAD_REQUEST, "BadRequest", error_message)


async def authenticate(_: Request) -> NoReturn:
    """Callback for authentication failed."""
    raise exceptions.AuthenticationFailed(
        "Direct JWT authentication not supported. You should already have "
        "a valid JWT from an authentication provider, Rasa will just make "
        "sure that the token is valid, but not issue new tokens."
    )


def create_ssl_context(
    ssl_certificate: Optional[Text],
    ssl_keyfile: Optional[Text],
    ssl_ca_file: Optional[Text] = None,
    ssl_password: Optional[Text] = None,
) -> Optional["SSLContext"]:
    """Create an SSL context if a proper certificate is passed.

    Args:
        ssl_certificate: path to the SSL client certificate
        ssl_keyfile: path to the SSL key file
        ssl_ca_file: path to the SSL CA file for verification (optional)
        ssl_password: SSL private key password (optional)

    Returns:
        SSL context if a valid certificate chain can be loaded, `None` otherwise.

    """

    if ssl_certificate:
        import ssl

        ssl_context = ssl.create_default_context(
            purpose=ssl.Purpose.CLIENT_AUTH, cafile=ssl_ca_file
        )
        ssl_context.load_cert_chain(
            ssl_certificate, keyfile=ssl_keyfile, password=ssl_password
        )
        return ssl_context
    else:
        return None


def _create_emulator(mode: Optional[Text]) -> NoEmulator:
    """Create emulator for specified mode.
    If no emulator is specified, we will use the Rasa NLU format."""

    if mode is None:
        return NoEmulator()
    elif mode.lower() == "wit":
        from rasa.nlu.emulators.wit import WitEmulator

        return WitEmulator()
    elif mode.lower() == "luis":
        from rasa.nlu.emulators.luis import LUISEmulator

        return LUISEmulator()
    elif mode.lower() == "dialogflow":
        from rasa.nlu.emulators.dialogflow import DialogflowEmulator

        return DialogflowEmulator()
    else:
        raise ErrorResponse(
            HTTPStatus.BAD_REQUEST,
            "BadRequest",
            "Invalid parameter value for 'emulation_mode'. "
            "Should be one of 'WIT', 'LUIS', 'DIALOGFLOW'.",
            {"parameter": "emulation_mode", "in": "query"},
        )


async def _load_agent(
    model_path: Optional[Text] = None,
    model_server: Optional[EndpointConfig] = None,
    remote_storage: Optional[Text] = None,
    endpoints: Optional[AvailableEndpoints] = None,
    lock_store: Optional[LockStore] = None,
) -> Agent:
    try:
        tracker_store = None
        generator = None
        action_endpoint = None

        if endpoints:
            broker = await EventBroker.create(endpoints.event_broker)
            tracker_store = TrackerStore.create(
                endpoints.tracker_store, event_broker=broker
            )
            generator = endpoints.nlg
            action_endpoint = endpoints.action
            if not lock_store:
                lock_store = LockStore.create(endpoints.lock_store)

        loaded_agent = await rasa.core.agent.load_agent(
            model_path,
            model_server,
            remote_storage,
            generator=generator,
            tracker_store=tracker_store,
            lock_store=lock_store,
            action_endpoint=action_endpoint,
        )
    except Exception as e:
        logger.debug(traceback.format_exc())
        raise ErrorResponse(
            HTTPStatus.INTERNAL_SERVER_ERROR,
            "LoadingError",
            f"An unexpected error occurred. Error: {e}",
        )

    if not loaded_agent:
        raise ErrorResponse(
            HTTPStatus.BAD_REQUEST,
            "BadRequest",
            f"Agent with name '{model_path}' could not be loaded.",
            {"parameter": "model", "in": "query"},
        )

    return loaded_agent


def configure_cors(
    app: Sanic, cors_origins: Union[Text, List[Text], None] = ""
) -> None:
    """Configure CORS origins for the given app."""

    # Workaround so that socketio works with requests from other origins.
    # https://github.com/miguelgrinberg/python-socketio/issues/205#issuecomment-493769183
    app.config.CORS_AUTOMATIC_OPTIONS = True
    app.config.CORS_SUPPORTS_CREDENTIALS = True
    app.config.CORS_EXPOSE_HEADERS = "filename"

    CORS(
        app, resources={r"/*": {"origins": cors_origins or ""}}, automatic_options=True
    )


def add_root_route(app: Sanic):
    """Add '/' route to return hello."""

    @app.get("/")
    async def hello(request: Request):
        """Check if the server is running and responds with the version."""
        return response.text("Hello from Rasa: " + rasa.__version__)


def async_if_callback_url(f: Callable[..., Coroutine]) -> Callable:
    """Decorator to enable async request handling.

    If the incoming HTTP request specified a `callback_url` query parameter, the request
    will return immediately with a 204 while the actual request response will
    be sent to the `callback_url`. If an error happens, the error payload will also
    be sent to the `callback_url`.

    Args:
        f: The request handler function which should be decorated.

    Returns:
        The decorated function.
    """

    @wraps(f)
    async def decorated_function(
        request: Request, *args: Any, **kwargs: Any
    ) -> HTTPResponse:
        callback_url = request.args.get("callback_url")
        # Only process request asynchronously if the user specified a `callback_url`
        # query parameter.
        if not callback_url:
            return await f(request, *args, **kwargs)

        async def wrapped() -> None:
            try:
                result: HTTPResponse = await f(request, *args, **kwargs)
                payload = dict(
                    data=result.body, headers={"Content-Type": result.content_type}
                )
                logger.debug(
                    "Asynchronous processing of request was successful. "
                    "Sending result to callback URL."
                )

            except Exception as e:
                if not isinstance(e, ErrorResponse):
                    logger.error(e)
                    e = ErrorResponse(
                        HTTPStatus.INTERNAL_SERVER_ERROR,
                        "UnexpectedError",
                        f"An unexpected error occurred. Error: {e}",
                    )
                # If an error happens, we send the error payload to the `callback_url`
                payload = dict(json=e.error_info)
                logger.debug(
                    "Error happened when processing request asynchronously. "
                    "Sending error to callback URL."
                )
            async with aiohttp.ClientSession() as session:
                await session.post(callback_url, raise_for_status=True, **payload)

        # Run the request in the background on the event loop
        request.app.add_task(wrapped())

        # The incoming request will return immediately with a 204
        return response.empty()

    return decorated_function


def run_in_thread(f: Callable[..., Coroutine]) -> Callable:
    """Decorator which runs request on a separate thread.

    Some requests (e.g. training or cross-validation) are computional intense requests.
    This means that they will block the event loop and hence the processing of other
    requests. This decorator can be used to process these requests on a separate thread
    to avoid blocking the processing of incoming requests.

    Args:
        f: The request handler function which should be decorated.

    Returns:
        The decorated function.
    """

    @wraps(f)
    async def decorated_function(
        request: Request, *args: Any, **kwargs: Any
    ) -> HTTPResponse:
        # Use a sync wrapper for our `async` function as `run_in_executor` only supports
        # sync functions
        def run() -> HTTPResponse:
            # This is a new thread, so we need to create and set a new event loop
            thread_loop = asyncio.new_event_loop()
            asyncio.set_event_loop(thread_loop)

            try:
                return thread_loop.run_until_complete(f(request, *args, **kwargs))
            finally:
                thread_loop.close()

        with concurrent.futures.ThreadPoolExecutor() as pool:
            return await request.app.loop.run_in_executor(pool, run)

    return decorated_function


def inject_temp_dir(f: Callable[..., Coroutine]) -> Callable:
    """Decorator to inject a temporary directory before a request and clean up after.

    Args:
        f: The request handler function which should be decorated.

    Returns:
        The decorated function.
    """

    @wraps(f)
    async def decorated_function(*args: Any, **kwargs: Any) -> HTTPResponse:
        with tempfile.TemporaryDirectory() as directory:
            # Decorated request handles need to have a parameter `temporary_directory`
            return await f(*args, temporary_directory=Path(directory), **kwargs)

    return decorated_function


def create_app(
    agent: Optional["Agent"] = None,
    cors_origins: Union[Text, List[Text], None] = "*",
    auth_token: Optional[Text] = None,
    response_timeout: int = DEFAULT_RESPONSE_TIMEOUT,
    jwt_secret: Optional[Text] = None,
    jwt_method: Text = "HS256",
    endpoints: Optional[AvailableEndpoints] = None,
):
    """Class representing a Rasa HTTP server."""

    app = Sanic(__name__)
    app.config.RESPONSE_TIMEOUT = response_timeout
    configure_cors(app, cors_origins)

    # Setup the Sanic-JWT extension
    if jwt_secret and jwt_method:
        # since we only want to check signatures, we don't actually care
        # about the JWT method and set the passed secret as either symmetric
        # or asymmetric key. jwt lib will choose the right one based on method
        app.config["USE_JWT"] = True
        Initialize(
            app,
            secret=jwt_secret,
            authenticate=authenticate,
            algorithm=jwt_method,
            user_id="username",
        )

    app.agent = agent
    # Initialize shared object of type unsigned int for tracking
    # the number of active training processes
    app.active_training_processes = multiprocessing.Value("I", 0)

    @app.exception(ErrorResponse)
    async def handle_error_response(request: Request, exception: ErrorResponse):
        return response.json(exception.error_info, status=exception.status)

    add_root_route(app)

    @app.get("/version")
    async def version(request: Request):
        """Respond with the version number of the installed Rasa."""

        return response.json(
            {
                "version": rasa.__version__,
                "minimum_compatible_version": MINIMUM_COMPATIBLE_VERSION,
            }
        )

    @app.get("/status")
    @requires_auth(app, auth_token)
    @ensure_loaded_agent(app)
    async def status(request: Request):
        """Respond with the model name and the fingerprint of that model."""

        return response.json(
            {
                "model_file": app.agent.path_to_model_archive
                or app.agent.model_directory,
                "fingerprint": model.fingerprint_from_path(app.agent.model_directory),
                "num_active_training_jobs": app.active_training_processes.value,
            }
        )

    @app.get("/conversations/<conversation_id:path>/tracker")
    @requires_auth(app, auth_token)
    @ensure_loaded_agent(app)
    async def retrieve_tracker(request: Request, conversation_id: Text):
        """Get a dump of a conversation's tracker including its events."""

        verbosity = event_verbosity_parameter(request, EventVerbosity.AFTER_RESTART)
        until_time = rasa.utils.endpoints.float_arg(request, "until")

        tracker = await app.agent.create_processor().fetch_tracker_with_initial_session(
            conversation_id
        )

        try:
            if until_time is not None:
                tracker = tracker.travel_back_in_time(until_time)

            state = tracker.current_state(verbosity)
            return response.json(state)
        except Exception as e:
            logger.debug(traceback.format_exc())
            raise ErrorResponse(
                HTTPStatus.INTERNAL_SERVER_ERROR,
                "ConversationError",
                f"An unexpected error occurred. Error: {e}",
            )

    @app.post("/conversations/<conversation_id:path>/tracker/events")
    @requires_auth(app, auth_token)
    @ensure_loaded_agent(app)
    async def append_events(request: Request, conversation_id: Text):
        """Append a list of events to the state of a conversation"""
        validate_request_body(
            request,
            "You must provide events in the request body in order to append them"
            "to the state of a conversation.",
        )

        verbosity = event_verbosity_parameter(request, EventVerbosity.AFTER_RESTART)

        try:
            async with app.agent.lock_store.lock(conversation_id):
                processor = app.agent.create_processor()
                events = _get_events_from_request_body(request)

                tracker = await update_conversation_with_events(
                    conversation_id, processor, app.agent.domain, events
                )

                output_channel = _get_output_channel(request, tracker)

                if rasa.utils.endpoints.bool_arg(
                    request, EXECUTE_SIDE_EFFECTS_QUERY_KEY, False
                ):
                    await processor.execute_side_effects(
                        events, tracker, output_channel
                    )

                app.agent.tracker_store.save(tracker)

            return response.json(tracker.current_state(verbosity))
        except Exception as e:
            logger.debug(traceback.format_exc())
            raise ErrorResponse(
                HTTPStatus.INTERNAL_SERVER_ERROR,
                "ConversationError",
                f"An unexpected error occurred. Error: {e}",
            )

    def _get_events_from_request_body(request: Request) -> List[Event]:
        events = request.json

        if not isinstance(events, list):
            events = [events]

        events = [Event.from_parameters(event) for event in events]
        events = [event for event in events if event]

        if not events:
            rasa.shared.utils.io.raise_warning(
                f"Append event called, but could not extract a valid event. "
                f"Request JSON: {request.json}"
            )
            raise ErrorResponse(
                HTTPStatus.BAD_REQUEST,
                "BadRequest",
                "Couldn't extract a proper event from the request body.",
                {"parameter": "", "in": "body"},
            )

        return events

    @app.put("/conversations/<conversation_id:path>/tracker/events")
    @requires_auth(app, auth_token)
    @ensure_loaded_agent(app)
    async def replace_events(request: Request, conversation_id: Text):
        """Use a list of events to set a conversations tracker to a state."""
        validate_request_body(
            request,
            "You must provide events in the request body to set the sate of the "
            "conversation tracker.",
        )

        verbosity = event_verbosity_parameter(request, EventVerbosity.AFTER_RESTART)

        try:
            async with app.agent.lock_store.lock(conversation_id):
                tracker = DialogueStateTracker.from_dict(
                    conversation_id, request.json, app.agent.domain.slots
                )

                # will override an existing tracker with the same id!
                app.agent.tracker_store.save(tracker)

            return response.json(tracker.current_state(verbosity))
        except Exception as e:
            logger.debug(traceback.format_exc())
            raise ErrorResponse(
                HTTPStatus.INTERNAL_SERVER_ERROR,
                "ConversationError",
                f"An unexpected error occurred. Error: {e}",
            )

    @app.get("/conversations/<conversation_id:path>/story")
    @requires_auth(app, auth_token)
    @ensure_loaded_agent(app)
    async def retrieve_story(request: Request, conversation_id: Text):
        """Get an end-to-end story corresponding to this conversation."""
        until_time = rasa.utils.endpoints.float_arg(request, "until")
        fetch_all_sessions = rasa.utils.endpoints.bool_arg(
            request, "all_sessions", default=False
        )

        try:
            stories = get_test_stories(
                app.agent.create_processor(),
                conversation_id,
                until_time,
                fetch_all_sessions=fetch_all_sessions,
            )
            return response.text(stories)
        except Exception as e:
            logger.debug(traceback.format_exc())
            raise ErrorResponse(
                HTTPStatus.INTERNAL_SERVER_ERROR,
                "ConversationError",
                f"An unexpected error occurred. Error: {e}",
            )

    @app.post("/conversations/<conversation_id:path>/execute")
    @requires_auth(app, auth_token)
    @ensure_loaded_agent(app)
    async def execute_action(request: Request, conversation_id: Text):
        request_params = request.json

        action_to_execute = request_params.get("name", None)

        if not action_to_execute:
            raise ErrorResponse(
                HTTPStatus.BAD_REQUEST,
                "BadRequest",
                "Name of the action not provided in request body.",
                {"parameter": "name", "in": "body"},
            )

        policy = request_params.get("policy", None)
        confidence = request_params.get("confidence", None)
        verbosity = event_verbosity_parameter(request, EventVerbosity.AFTER_RESTART)

        try:
            async with app.agent.lock_store.lock(conversation_id):
                tracker = await app.agent.create_processor().fetch_tracker_and_update_session(
                    conversation_id
                )

                output_channel = _get_output_channel(request, tracker)
                await app.agent.execute_action(
                    conversation_id,
                    action_to_execute,
                    output_channel,
                    policy,
                    confidence,
                )

        except Exception as e:
            logger.debug(traceback.format_exc())
            raise ErrorResponse(
                HTTPStatus.INTERNAL_SERVER_ERROR,
                "ConversationError",
                f"An unexpected error occurred. Error: {e}",
            )

        state = tracker.current_state(verbosity)

        response_body = {"tracker": state}

        if isinstance(output_channel, CollectingOutputChannel):
            response_body["messages"] = output_channel.messages

        return response.json(response_body)

    @app.post("/conversations/<conversation_id:path>/trigger_intent")
    @requires_auth(app, auth_token)
    @ensure_loaded_agent(app)
    async def trigger_intent(request: Request, conversation_id: Text) -> HTTPResponse:
        request_params = request.json

        intent_to_trigger = request_params.get("name")
        entities = request_params.get("entities", [])

        if not intent_to_trigger:
            raise ErrorResponse(
                HTTPStatus.BAD_REQUEST,
                "BadRequest",
                "Name of the intent not provided in request body.",
                {"parameter": "name", "in": "body"},
            )

        verbosity = event_verbosity_parameter(request, EventVerbosity.AFTER_RESTART)

        try:
            async with app.agent.lock_store.lock(conversation_id):
                tracker = await app.agent.create_processor().fetch_tracker_and_update_session(
                    conversation_id
                )
                output_channel = _get_output_channel(request, tracker)
                if intent_to_trigger not in app.agent.domain.intents:
                    raise ErrorResponse(
                        HTTPStatus.NOT_FOUND,
                        "NotFound",
                        f"The intent {trigger_intent} does not exist in the domain.",
                    )
                await app.agent.trigger_intent(
                    intent_name=intent_to_trigger,
                    entities=entities,
                    output_channel=output_channel,
                    tracker=tracker,
                )
        except ErrorResponse:
            raise
        except Exception as e:
            logger.debug(traceback.format_exc())
            raise ErrorResponse(
                HTTPStatus.INTERNAL_SERVER_ERROR,
                "ConversationError",
                f"An unexpected error occurred. Error: {e}",
            )

        state = tracker.current_state(verbosity)

        response_body = {"tracker": state}

        if isinstance(output_channel, CollectingOutputChannel):
            response_body["messages"] = output_channel.messages

        return response.json(response_body)

    @app.post("/conversations/<conversation_id:path>/predict")
    @requires_auth(app, auth_token)
    @ensure_loaded_agent(app)
    async def predict(request: Request, conversation_id: Text) -> HTTPResponse:
        try:
            # Fetches the appropriate bot response in a json format
            responses = await app.agent.predict_next(conversation_id)
            responses["scores"] = sorted(
                responses["scores"], key=lambda k: (-k["score"], k["action"])
            )
            return response.json(responses)
        except Exception as e:
            logger.debug(traceback.format_exc())
            raise ErrorResponse(
                HTTPStatus.INTERNAL_SERVER_ERROR,
                "ConversationError",
                f"An unexpected error occurred. Error: {e}",
            )

    @app.post("/conversations/<conversation_id:path>/messages")
    @requires_auth(app, auth_token)
    @ensure_loaded_agent(app)
    async def add_message(request: Request, conversation_id: Text):
        validate_request_body(
            request,
            "No message defined in request body. Add a message to the request body in "
            "order to add it to the tracker.",
        )

        request_params = request.json

        message = request_params.get("text")
        sender = request_params.get("sender")
        parse_data = request_params.get("parse_data")

        verbosity = event_verbosity_parameter(request, EventVerbosity.AFTER_RESTART)

        # TODO: implement for agent / bot
        if sender != "user":
            raise ErrorResponse(
                HTTPStatus.BAD_REQUEST,
                "BadRequest",
                "Currently, only user messages can be passed to this endpoint. "
                "Messages of sender '{}' cannot be handled.".format(sender),
                {"parameter": "sender", "in": "body"},
            )

        user_message = UserMessage(message, None, conversation_id, parse_data)

        try:
            async with app.agent.lock_store.lock(conversation_id):
                tracker = await app.agent.log_message(user_message)

            return response.json(tracker.current_state(verbosity))
        except Exception as e:
            logger.debug(traceback.format_exc())
            raise ErrorResponse(
                HTTPStatus.INTERNAL_SERVER_ERROR,
                "ConversationError",
                f"An unexpected error occurred. Error: {e}",
            )

    @app.post("/model/train")
    @requires_auth(app, auth_token)
    @async_if_callback_url
    @run_in_thread
    @inject_temp_dir
    async def train(request: Request, temporary_directory: Path) -> HTTPResponse:
        validate_request_body(
            request,
            "You must provide training data in the request body in order to "
            "train your model.",
        )

        if request.headers.get("Content-type") == YAML_CONTENT_TYPE:
            training_payload = _training_payload_from_yaml(request, temporary_directory)
        else:
            training_payload = _training_payload_from_json(request, temporary_directory)

        try:
            with app.active_training_processes.get_lock():
                app.active_training_processes.value += 1

            from rasa.train import train_async

            # pass `None` to run in default executor
<<<<<<< HEAD
            training_result = await loop.run_in_executor(
                None, functools.partial(train_model, **training_payload)
            )
=======
            model_path = await train_async(**training_payload)
>>>>>>> 5ab53500

            if training_result.model:
                filename = os.path.basename(training_result.model)

                return await response.file(
                    training_result.model,
                    filename=filename,
                    headers={"filename": filename},
                )
            else:
                raise ErrorResponse(
                    HTTPStatus.INTERNAL_SERVER_ERROR,
                    "TrainingError",
                    "Ran training, but it finished without a trained model.",
                )
        except ErrorResponse as e:
            raise e
        except InvalidDomain as e:
            raise ErrorResponse(
                HTTPStatus.BAD_REQUEST,
                "InvalidDomainError",
                f"Provided domain file is invalid. Error: {e}",
            )
        except Exception as e:
            logger.error(traceback.format_exc())
            raise ErrorResponse(
                HTTPStatus.INTERNAL_SERVER_ERROR,
                "TrainingError",
                f"An unexpected error occurred during training. Error: {e}",
            )
        finally:
            with app.active_training_processes.get_lock():
                app.active_training_processes.value -= 1

    @app.post("/model/test/stories")
    @requires_auth(app, auth_token)
    @ensure_loaded_agent(app, require_core_is_ready=True)
    @inject_temp_dir
    async def evaluate_stories(
        request: Request, temporary_directory: Path
    ) -> HTTPResponse:
        """Evaluate stories against the currently loaded model."""
        validate_request_body(
            request,
            "You must provide some stories in the request body in order to "
            "evaluate your model.",
        )

        test_data = _test_data_file_from_payload(request, temporary_directory)

        use_e2e = rasa.utils.endpoints.bool_arg(request, "e2e", default=False)

        try:
            evaluation = await test(
                test_data, app.agent, e2e=use_e2e, disable_plotting=True
            )
            return response.json(evaluation)
        except Exception as e:
            logger.error(traceback.format_exc())
            raise ErrorResponse(
                HTTPStatus.INTERNAL_SERVER_ERROR,
                "TestingError",
                f"An unexpected error occurred during evaluation. Error: {e}",
            )

    @app.post("/model/test/intents")
    @requires_auth(app, auth_token)
    @async_if_callback_url
    @run_in_thread
    @inject_temp_dir
    async def evaluate_intents(
        request: Request, temporary_directory: Path
    ) -> HTTPResponse:
        """Evaluate intents against a Rasa model."""
        validate_request_body(
            request,
            "You must provide some nlu data in the request body in order to "
            "evaluate your model.",
        )

        cross_validation_folds = request.args.get("cross_validation_folds")
        is_yaml_payload = request.headers.get("Content-type") == YAML_CONTENT_TYPE
        test_coroutine = None

        if is_yaml_payload:
            payload = _training_payload_from_yaml(request, temporary_directory)
            config_file = payload.get("config")
            test_data = payload.get("training_files")

            if cross_validation_folds:
                test_coroutine = _cross_validate(
                    test_data, config_file, int(cross_validation_folds)
                )
        else:
            test_data = _test_data_file_from_payload(request, temporary_directory)
            if cross_validation_folds:
                raise ErrorResponse(
                    HTTPStatus.BAD_REQUEST,
                    "TestingError",
                    "Cross-validation is only supported for YAML data.",
                )

        if not cross_validation_folds:
            test_coroutine = _evaluate_model_using_test_set(
                request.args.get("model"), test_data
            )

        try:
            evaluation = await test_coroutine
            return response.json(evaluation)
        except Exception as e:
            logger.error(traceback.format_exc())
            raise ErrorResponse(
                HTTPStatus.INTERNAL_SERVER_ERROR,
                "TestingError",
                f"An unexpected error occurred during evaluation. Error: {e}",
            )

    async def _evaluate_model_using_test_set(
        model_path: Text, test_data_file: Text
    ) -> Dict:
        eval_agent = app.agent

        if model_path:
            model_server = app.agent.model_server
            if model_server is not None:
                model_server.url = model_path
            eval_agent = await _load_agent(
                model_path, model_server, app.agent.remote_storage
            )

        data_path = os.path.abspath(test_data_file)

        if not eval_agent.model_directory or not os.path.exists(
            eval_agent.model_directory
        ):
            raise ErrorResponse(
                HTTPStatus.CONFLICT, "Conflict", "Loaded model file not found."
            )

        model_directory = eval_agent.model_directory
        _, nlu_model = model.get_model_subdirectories(model_directory)

        return run_evaluation(
            data_path, nlu_model, disable_plotting=True, report_as_dict=True
        )

    async def _cross_validate(data_file: Text, config_file: Text, folds: int) -> Dict:
        importer = TrainingDataImporter.load_from_dict(
            config=None, config_path=config_file, training_data_paths=[data_file]
        )
        config = await importer.get_config()
        nlu_data = await importer.get_nlu_data()

        evaluations = rasa.nlu.cross_validate(
            data=nlu_data,
            n_folds=folds,
            nlu_config=config,
            disable_plotting=True,
            errors=True,
            report_as_dict=True,
        )
        evaluation_results = _get_evaluation_results(*evaluations)

        return evaluation_results

    def _get_evaluation_results(
        intent_report: CVEvaluationResult,
        entity_report: CVEvaluationResult,
        response_selector_report: CVEvaluationResult,
    ) -> Dict[Text, Any]:
        eval_name_mapping = {
            "intent_evaluation": intent_report,
            "entity_evaluation": entity_report,
            "response_selection_evaluation": response_selector_report,
        }

        result = defaultdict(dict)
        for evaluation_name, evaluation in eval_name_mapping.items():
            report = evaluation.evaluation.get("report", {})
            averages = report.get("weighted avg", {})
            result[evaluation_name]["report"] = report
            result[evaluation_name]["precision"] = averages.get("precision")
            result[evaluation_name]["f1_score"] = averages.get("1-score")
            result[evaluation_name]["errors"] = evaluation.evaluation.get("errors", [])

        return result

    @app.post("/model/predict")
    @requires_auth(app, auth_token)
    @ensure_loaded_agent(app, require_core_is_ready=True)
    async def tracker_predict(request: Request) -> HTTPResponse:
        """Given a list of events, predicts the next action."""
        validate_request_body(
            request,
            "No events defined in request_body. Add events to request body in order to "
            "predict the next action.",
        )

        verbosity = event_verbosity_parameter(request, EventVerbosity.AFTER_RESTART)
        request_params = request.json
        try:
            tracker = DialogueStateTracker.from_dict(
                DEFAULT_SENDER_ID, request_params, app.agent.domain.slots
            )
        except Exception as e:
            logger.debug(traceback.format_exc())
            raise ErrorResponse(
                HTTPStatus.BAD_REQUEST,
                "BadRequest",
                f"Supplied events are not valid. {e}",
                {"parameter": "", "in": "body"},
            )

        try:
            result = app.agent.create_processor().predict_next_with_tracker(
                tracker, verbosity
            )

            return response.json(result)
        except Exception as e:
            logger.debug(traceback.format_exc())
            raise ErrorResponse(
                HTTPStatus.INTERNAL_SERVER_ERROR,
                "PredictionError",
                f"An unexpected error occurred. Error: {e}",
            )

    @app.post("/model/parse")
    @requires_auth(app, auth_token)
    @ensure_loaded_agent(app)
    async def parse(request: Request) -> HTTPResponse:
        validate_request_body(
            request,
            "No text message defined in request_body. Add text message to request body "
            "in order to obtain the intent and extracted entities.",
        )
        emulation_mode = request.args.get("emulation_mode")
        emulator = _create_emulator(emulation_mode)

        try:
            data = emulator.normalise_request_json(request.json)
            try:
                parsed_data = await app.agent.parse_message_using_nlu_interpreter(
                    data.get("text")
                )
            except Exception as e:
                logger.debug(traceback.format_exc())
                raise ErrorResponse(
                    HTTPStatus.BAD_REQUEST,
                    "ParsingError",
                    f"An unexpected error occurred. Error: {e}",
                )
            response_data = emulator.normalise_response_json(parsed_data)

            return response.json(response_data)

        except Exception as e:
            logger.debug(traceback.format_exc())
            raise ErrorResponse(
                HTTPStatus.INTERNAL_SERVER_ERROR,
                "ParsingError",
                f"An unexpected error occurred. Error: {e}",
            )

    @app.put("/model")
    @requires_auth(app, auth_token)
    async def load_model(request: Request) -> HTTPResponse:
        validate_request_body(request, "No path to model file defined in request_body.")

        model_path = request.json.get("model_file", None)
        model_server = request.json.get("model_server", None)
        remote_storage = request.json.get("remote_storage", None)

        if model_server:
            try:
                model_server = EndpointConfig.from_dict(model_server)
            except TypeError as e:
                logger.debug(traceback.format_exc())
                raise ErrorResponse(
                    HTTPStatus.BAD_REQUEST,
                    "BadRequest",
                    f"Supplied 'model_server' is not valid. Error: {e}",
                    {"parameter": "model_server", "in": "body"},
                )

        app.agent = await _load_agent(
            model_path, model_server, remote_storage, endpoints, app.agent.lock_store
        )

        logger.debug(f"Successfully loaded model '{model_path}'.")
        return response.json(None, status=HTTPStatus.NO_CONTENT)

    @app.delete("/model")
    @requires_auth(app, auth_token)
    async def unload_model(request: Request) -> HTTPResponse:
        model_file = app.agent.model_directory

        app.agent = Agent(lock_store=app.agent.lock_store)

        logger.debug(f"Successfully unloaded model '{model_file}'.")
        return response.json(None, status=HTTPStatus.NO_CONTENT)

    @app.get("/domain")
    @requires_auth(app, auth_token)
    @ensure_loaded_agent(app)
    async def get_domain(request: Request) -> HTTPResponse:
        """Get current domain in yaml or json format."""
        accepts = request.headers.get("Accept", default=JSON_CONTENT_TYPE)
        if accepts.endswith("json"):
            domain = app.agent.domain.as_dict()
            return response.json(domain)
        elif accepts.endswith("yml") or accepts.endswith("yaml"):
            domain_yaml = app.agent.domain.as_yaml()
            return response.text(
                domain_yaml, status=HTTPStatus.OK, content_type=YAML_CONTENT_TYPE
            )
        else:
            raise ErrorResponse(
                HTTPStatus.NOT_ACCEPTABLE,
                "NotAcceptable",
                f"Invalid Accept header. Domain can be "
                f"provided as "
                f'json ("Accept: {JSON_CONTENT_TYPE}") or'
                f'yml ("Accept: {YAML_CONTENT_TYPE}"). '
                f"Make sure you've set the appropriate Accept "
                f"header.",
            )

    return app


def _get_output_channel(
    request: Request, tracker: Optional[DialogueStateTracker]
) -> OutputChannel:
    """Returns the `OutputChannel` which should be used for the bot's responses.

    Args:
        request: HTTP request whose query parameters can specify which `OutputChannel`
                 should be used.
        tracker: Tracker for the conversation. Used to get the latest input channel.

    Returns:
        `OutputChannel` which should be used to return the bot's responses to.
    """
    requested_output_channel = request.args.get(OUTPUT_CHANNEL_QUERY_KEY)

    if (
        requested_output_channel == USE_LATEST_INPUT_CHANNEL_AS_OUTPUT_CHANNEL
        and tracker
    ):
        requested_output_channel = tracker.get_latest_input_channel()

    # Interactive training does not set `input_channels`, hence we have to be cautious
    registered_input_channels = getattr(request.app, "input_channels", None) or []
    matching_channels = [
        channel
        for channel in registered_input_channels
        if channel.name() == requested_output_channel
    ]

    # Check if matching channels can provide a valid output channel,
    # otherwise use `CollectingOutputChannel`
    return reduce(
        lambda output_channel_created_so_far, input_channel: (
            input_channel.get_output_channel() or output_channel_created_so_far
        ),
        matching_channels,
        CollectingOutputChannel(),
    )


def _test_data_file_from_payload(request: Request, temporary_directory: Path) -> Text:
    if request.headers.get("Content-type") == YAML_CONTENT_TYPE:
        return str(
            _training_payload_from_yaml(request, temporary_directory)["training_files"]
        )
    else:
        return rasa.utils.io.create_temporary_file(
            request.body, mode="w+b", suffix=".md"
        )


def _training_payload_from_json(
    request: Request, temp_dir: Path
) -> Dict[Text, Union[Text, bool]]:
    logger.debug(
        "Extracting JSON payload with Markdown training data from request body."
    )

    request_payload = request.json
    _validate_json_training_payload(request_payload)

    config_path = os.path.join(temp_dir, "config.yml")

    rasa.shared.utils.io.write_text_file(request_payload["config"], config_path)

    if "nlu" in request_payload:
        nlu_path = os.path.join(temp_dir, "nlu.md")
        rasa.shared.utils.io.write_text_file(request_payload["nlu"], nlu_path)

    if "stories" in request_payload:
        stories_path = os.path.join(temp_dir, "stories.md")
        rasa.shared.utils.io.write_text_file(request_payload["stories"], stories_path)

    if "responses" in request_payload:
        responses_path = os.path.join(temp_dir, "responses.md")
        rasa.shared.utils.io.write_text_file(
            request_payload["responses"], responses_path
        )

    domain_path = DEFAULT_DOMAIN_PATH
    if "domain" in request_payload:
        domain_path = os.path.join(temp_dir, "domain.yml")
        rasa.shared.utils.io.write_text_file(request_payload["domain"], domain_path)

    model_output_directory = str(temp_dir)
    if request_payload.get(
        "save_to_default_model_directory",
        request.args.get("save_to_default_model_directory", True),
    ):
        model_output_directory = DEFAULT_MODELS_PATH

    return dict(
        domain=domain_path,
        config=config_path,
        training_files=str(temp_dir),
        output=model_output_directory,
        force_training=request_payload.get(
            "force", request.args.get("force_training", False)
        ),
    )


def _validate_json_training_payload(rjs: Dict):
    if "config" not in rjs:
        raise ErrorResponse(
            HTTPStatus.BAD_REQUEST,
            "BadRequest",
            "The training request is missing the required key `config`.",
            {"parameter": "config", "in": "body"},
        )

    if "nlu" not in rjs and "stories" not in rjs:
        raise ErrorResponse(
            HTTPStatus.BAD_REQUEST,
            "BadRequest",
            "To train a Rasa model you need to specify at least one type of "
            "training data. Add `nlu` and/or `stories` to the request.",
            {"parameters": ["nlu", "stories"], "in": "body"},
        )

    if "stories" in rjs and "domain" not in rjs:
        raise ErrorResponse(
            HTTPStatus.BAD_REQUEST,
            "BadRequest",
            "To train a Rasa model with story training data, you also need to "
            "specify the `domain`.",
            {"parameter": "domain", "in": "body"},
        )

    if "force" in rjs or "save_to_default_model_directory" in rjs:
        rasa.shared.utils.io.raise_deprecation_warning(
            "Specifying 'force' and 'save_to_default_model_directory' as part of the "
            "JSON payload is deprecated. Please use the header arguments "
            "'force_training' and 'save_to_default_model_directory'.",
            docs=_docs("/api/http-api"),
        )


def _training_payload_from_yaml(
    request: Request, temp_dir: Path
) -> Dict[Text, Union[Text, bool]]:
    logger.debug("Extracting YAML training data from request body.")

    decoded = request.body.decode(rasa.shared.utils.io.DEFAULT_ENCODING)
    _validate_yaml_training_payload(decoded)

    training_data = temp_dir / "data.yml"
    rasa.shared.utils.io.write_text_file(decoded, training_data)

    model_output_directory = str(temp_dir)
    if request.args.get("save_to_default_model_directory", True):
        model_output_directory = DEFAULT_MODELS_PATH

    return dict(
        domain=str(training_data),
        config=str(training_data),
        training_files=str(temp_dir),
        output=model_output_directory,
        force_training=request.args.get("force_training", False),
    )


def _validate_yaml_training_payload(yaml_text: Text) -> None:
    try:
        RasaYAMLReader().validate(yaml_text)
    except Exception as e:
        raise ErrorResponse(
            HTTPStatus.BAD_REQUEST,
            "BadRequest",
            f"The request body does not contain valid YAML. Error: {e}",
            help_url=DOCS_URL_TRAINING_DATA,
        )<|MERGE_RESOLUTION|>--- conflicted
+++ resolved
@@ -1007,13 +1007,7 @@
             from rasa.train import train_async
 
             # pass `None` to run in default executor
-<<<<<<< HEAD
-            training_result = await loop.run_in_executor(
-                None, functools.partial(train_model, **training_payload)
-            )
-=======
-            model_path = await train_async(**training_payload)
->>>>>>> 5ab53500
+            training_result = await train_async(**training_payload)
 
             if training_result.model:
                 filename = os.path.basename(training_result.model)
