import json
import logging
import typing
from pathlib import Path
from typing import Any, Callable, Dict, List, Optional, Text, Tuple, Union
from collections import defaultdict, OrderedDict
import scipy.sparse

import numpy as np
import rasa.utils.io as io_utils
import rasa.utils.tensorflow.model_data_utils as model_data_utils
from rasa.core.constants import DEFAULT_POLICY_PRIORITY
from rasa.shared.core.domain import Domain
from rasa.core.featurizers.single_state_featurizer import SingleStateFeaturizer
from rasa.core.featurizers.tracker_featurizers import (
    MaxHistoryTrackerFeaturizer,
    TrackerFeaturizer,
)
from rasa.shared.nlu.interpreter import NaturalLanguageInterpreter
from rasa.core.policies.policy import Policy, PolicyPrediction
from rasa.shared.core.trackers import DialogueStateTracker
from rasa.shared.core.generator import TrackerWithCachedStates
import rasa.shared.utils.io
from sklearn.base import clone
from sklearn.linear_model import LogisticRegression
from sklearn.model_selection import GridSearchCV
from sklearn.preprocessing import LabelEncoder
from rasa.shared.nlu.constants import ACTION_TEXT, TEXT
from rasa.shared.nlu.training_data.features import Features
from rasa.utils.tensorflow.constants import EPOCHS, SENTENCE
from rasa.utils.tensorflow.model_data import Data

# noinspection PyProtectedMember
from sklearn.utils import shuffle as sklearn_shuffle

logger = logging.getLogger(__name__)

if typing.TYPE_CHECKING:
    import sklearn


class SklearnPolicy(Policy):
    """Use an sklearn classifier to train a policy."""

    DEFAULT_MAX_HISTORY = 5

    @staticmethod
    def _standard_featurizer(
        max_history: int = DEFAULT_MAX_HISTORY,
    ) -> MaxHistoryTrackerFeaturizer:
        # Sklearn policy always uses MaxHistoryTrackerFeaturizer
        return MaxHistoryTrackerFeaturizer(
            state_featurizer=SingleStateFeaturizer(), max_history=5
        )

    def __init__(
        self,
        featurizer: Optional[MaxHistoryTrackerFeaturizer] = None,
        priority: int = DEFAULT_POLICY_PRIORITY,
        max_history: int = DEFAULT_MAX_HISTORY,
        model: Optional["sklearn.base.BaseEstimator"] = None,
        param_grid: Optional[Dict[Text, List] or List[Dict]] = None,
        cv: Optional[int] = None,
        scoring: Optional[Text or List or Dict or Callable] = "accuracy",
        label_encoder: LabelEncoder = LabelEncoder(),
        shuffle: bool = True,
        zero_state_features: Optional[Dict[Text, List["Features"]]] = None,
        **kwargs: Any,
    ) -> None:
        """Create a new sklearn policy.

        Args:
            featurizer: Featurizer used to convert the training data into
                vector format.
            priority: Policy priority
            max_history: Maximum history of the dialogs.
            model: The sklearn model or model pipeline.
            param_grid: If *param_grid* is not None and *cv* is given,
                a grid search on the given *param_grid* is performed
                (e.g. *param_grid={'n_estimators': [50, 100]}*).
            cv: If *cv* is not None, perform a cross validation on
                the training data. *cv* should then conform to the
                sklearn standard (e.g. *cv=5* for a 5-fold cross-validation).
            scoring: Scoring strategy, using the sklearn standard.
            label_encoder: Encoder for the labels. Must implement an
                *inverse_transform* method.
            shuffle: Whether to shuffle training data.
            zero_state_features: Contains default feature values for attributes
        """
        if featurizer:
            if not isinstance(featurizer, MaxHistoryTrackerFeaturizer):
                raise TypeError(
                    f"Passed featurizer of type '{type(featurizer).__name__}', "
                    f"should be MaxHistoryTrackerFeaturizer."
                )
            if not featurizer.max_history:
                raise ValueError(
                    "Passed featurizer without `max_history`, `max_history` should be "
                    "set to a positive integer value."
                )
        else:
            if not max_history:
                raise ValueError(
                    "max_history should be set to a positive integer value."
                )
            featurizer = self._standard_featurizer(max_history)

        super().__init__(featurizer, priority, **kwargs)

        self.model = model or self._default_model()
        self.cv = cv
        self.param_grid = param_grid
        self.scoring = scoring
        self.label_encoder = label_encoder
        self.shuffle = shuffle

        # attributes that need to be restored after loading
        self._pickle_params = ["model", "cv", "param_grid", "scoring", "label_encoder"]
        self._train_params = kwargs
        self.zero_state_features = zero_state_features or defaultdict(list)

        rasa.shared.utils.io.raise_deprecation_warning(
            f"'{SklearnPolicy.__name__}' is deprecated and will be removed in "
            "the future. It is recommended to use the 'TEDPolicy' instead."
        )

    @staticmethod
    def _default_model() -> Any:
        return LogisticRegression(solver="liblinear", multi_class="auto")

    @property
    def _state(self):
        return {attr: getattr(self, attr) for attr in self._pickle_params}

    def model_architecture(self, **kwargs) -> Any:
        # filter out kwargs that cannot be passed to model
        train_params = self._get_valid_params(self.model.__init__, **kwargs)
        return self.model.set_params(**train_params)

    @staticmethod
    def _fill_in_features_to_max_length(
        features: List[np.ndarray], max_history: int
    ) -> List[np.ndarray]:
        """
        Pad features with zeros to maximum length;
        Args:
            features: list of features for each dialog;
                each feature has shape [dialog_history x shape_attribute]
            max_history: maximum history of the dialogs
        Returns:
            padded features
        """
        feature_shape = features[0].shape[-1]
        features = [
            feature
            if feature.shape[0] == max_history
            else np.vstack(
                [np.zeros((max_history - feature.shape[0], feature_shape)), feature]
            )
            for feature in features
        ]
        return features

    def _get_features_for_attribute(self, attribute_data: Dict[Text, List[np.ndarray]]):
        """
        Given a list of all features for one attribute, turn it into a numpy array;
        shape_attribute = features[SENTENCE][0][0].shape[-1]
            (Shape of features of one attribute)
        Args:
            attribute_data: all features in the attribute stored in a np.array;
        Output:
            2D np.ndarray with features for an attribute with
                shape [num_dialogs x (max_history * shape_attribute)]
        """
        sentence_features = attribute_data[SENTENCE][0]
        if isinstance(sentence_features[0], scipy.sparse.coo_matrix):
            sentence_features = [feature.toarray() for feature in sentence_features]
        # MaxHistoryFeaturizer is always used with SkLearn policy;
        max_history = self.featurizer.max_history
        features = self._fill_in_features_to_max_length(sentence_features, max_history)
        features = [feature.reshape((1, -1)) for feature in features]
        return np.vstack(features)

    def _preprocess_data(self, data: Data) -> np.ndarray:
        """
        Turn data into np.ndarray for sklearn training; dialogue history features
        are flattened.
        Args:
            data: training data containing all the features
        Returns:
            Training_data: shape [num_dialogs x (max_history * all_features)];
            all_features - sum of number of features of
            intent, action_name, entities, forms, slots.
        """
        if TEXT in data or ACTION_TEXT in data:
            raise Exception(
                f"{self.__name__} cannot be applied to text data. "
                f"Try to use TEDPolicy instead. "
            )

        attribute_data = {
            attribute: self._get_features_for_attribute(attribute_data)
            for attribute, attribute_data in data.items()
        }
        # turning it into OrderedDict so that the order of features is the same
        attribute_data = OrderedDict(attribute_data)
        return np.concatenate(list(attribute_data.values()), axis=-1)

    def _search_and_score(self, model, X, y, param_grid) -> Tuple[Any, Any]:
        search = GridSearchCV(
            model, param_grid=param_grid, cv=self.cv, scoring="accuracy", verbose=1
        )
        search.fit(X, y)
        print("Best params:", search.best_params_)
        return search.best_estimator_, search.best_score_

    def train(
        self,
        training_trackers: List[TrackerWithCachedStates],
        domain: Domain,
        interpreter: NaturalLanguageInterpreter,
        **kwargs: Any,
    ) -> None:
        tracker_state_features, label_ids = self.featurize_for_training(
            training_trackers, domain, interpreter, **kwargs
        )
        training_data, zero_state_features = model_data_utils.convert_to_data_format(
            tracker_state_features
        )
        self.zero_state_features = zero_state_features

        self._train_params.update(kwargs)
        model = self.model_architecture(**self._train_params)
        score = None
        # Note: clone is called throughout to avoid mutating default arguments.
        self.label_encoder = clone(self.label_encoder).fit(label_ids)
        X = self._preprocess_data(training_data)
        y = self.label_encoder.transform(label_ids)

        if self.shuffle:
            X, y = sklearn_shuffle(X, y)

        if self.cv is None:
            model = clone(model).fit(X, y)
        else:
            param_grid = self.param_grid or {}
            model, score = self._search_and_score(model, X, y, param_grid)

        self.model = model
        logger.info("Done fitting sklearn policy model")
        if score is not None:
            logger.info(f"Cross validation score: {score:.5f}")

    def _postprocess_prediction(self, y_proba, domain) -> List[float]:
        yp = y_proba[0].tolist()

        # Some classes might not be part of the training labels. Since
        # sklearn does not predict labels it has never encountered
        # during training, it is necessary to insert missing classes.
        indices = self.label_encoder.inverse_transform(np.arange(len(yp)))
        y_filled = [0.0 for _ in range(domain.num_actions)]
        for i, pred in zip(indices, yp):
            y_filled[i] = pred

        return y_filled

    def predict_action_probabilities(
        self,
        tracker: DialogueStateTracker,
        domain: Domain,
        interpreter: NaturalLanguageInterpreter,
        **kwargs: Any,
    ) -> PolicyPrediction:
        X = self.featurizer.create_state_features([tracker], domain, interpreter)
        training_data, _ = model_data_utils.convert_to_data_format(
            X, self.zero_state_features
        )
        Xt = self._preprocess_data(training_data)
        y_proba = self.model.predict_proba(Xt)
        return self._prediction(self._postprocess_prediction(y_proba, domain))

    def persist(self, path: Union[Text, Path]) -> None:
        """Persists the policy properties (see parent class for more information)."""
        if self.model:
            self.featurizer.persist(path)

            meta = {"priority": self.priority}
            path = Path(path)

            meta_file = path / "sklearn_policy.json"
            rasa.shared.utils.io.dump_obj_as_json_to_file(meta_file, meta)

            filename = path / "sklearn_model.pkl"
            rasa.utils.io.pickle_dump(filename, self._state)

            zero_features_filename = path / "zero_state_features.pkl"
            io_utils.pickle_dump(zero_features_filename, self.zero_state_features)

        else:
            rasa.shared.utils.io.raise_warning(
                "Persist called without a trained model present. "
                "Nothing to persist then!"
            )

    @classmethod
<<<<<<< HEAD
    def load(cls, path: Union[Text, Path], **kwargs: Any) -> "SklearnPolicy":
=======
    def load(
        cls, path: Union[Text, Path], should_finetune: bool = False, **kwargs: Any
    ) -> Policy:
>>>>>>> 3363971b
        """See the docstring for `Policy.load`."""
        filename = Path(path) / "sklearn_model.pkl"
        zero_features_filename = Path(path) / "zero_state_features.pkl"
        if not Path(path).exists():
            raise OSError(
                f"Failed to load dialogue model. Path {filename.absolute()} "
                f"doesn't exist."
            )

        featurizer = TrackerFeaturizer.load(path)
        assert isinstance(featurizer, MaxHistoryTrackerFeaturizer), (
            f"Loaded featurizer of type {type(featurizer).__name__}, should be "
            f"MaxHistoryTrackerFeaturizer."
        )

        meta_file = Path(path) / "sklearn_policy.json"
        meta = json.loads(rasa.shared.utils.io.read_file(meta_file))
        zero_state_features = io_utils.pickle_load(zero_features_filename)

        data = {"should_finetune": kwargs.get("should_finetune", False)}

        policy = cls(
            featurizer=featurizer,
            priority=meta["priority"],
            zero_state_features=zero_state_features,
<<<<<<< HEAD
            **data,
=======
            should_finetune=should_finetune,
>>>>>>> 3363971b
        )

        state = io_utils.pickle_load(filename)

        vars(policy).update(state)

        logger.info("Loaded sklearn model")
        return policy<|MERGE_RESOLUTION|>--- conflicted
+++ resolved
@@ -303,13 +303,9 @@
             )
 
     @classmethod
-<<<<<<< HEAD
-    def load(cls, path: Union[Text, Path], **kwargs: Any) -> "SklearnPolicy":
-=======
     def load(
         cls, path: Union[Text, Path], should_finetune: bool = False, **kwargs: Any
     ) -> Policy:
->>>>>>> 3363971b
         """See the docstring for `Policy.load`."""
         filename = Path(path) / "sklearn_model.pkl"
         zero_features_filename = Path(path) / "zero_state_features.pkl"
@@ -335,11 +331,7 @@
             featurizer=featurizer,
             priority=meta["priority"],
             zero_state_features=zero_state_features,
-<<<<<<< HEAD
-            **data,
-=======
             should_finetune=should_finetune,
->>>>>>> 3363971b
         )
 
         state = io_utils.pickle_load(filename)
