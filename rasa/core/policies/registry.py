--- conflicted
+++ resolved
@@ -8,20 +8,8 @@
     AugmentedMemoizationPolicy,
 )
 
-<<<<<<< HEAD
-from rasa.core.policies.rule_policy import RulePolicy  # noqa: F401
-=======
-from rasa.core.policies.sklearn_policy import SklearnPolicy  # noqa: F401
-
-from rasa.core.policies.form_policy import FormPolicy  # noqa: F401
-
-from rasa.core.policies.two_stage_fallback import TwoStageFallbackPolicy  # noqa: F401
-
-from rasa.core.policies.mapping_policy import MappingPolicy  # noqa: F401
-
 from rasa.core.policies.rule_policy import RulePolicy  # noqa: F401
 
 from rasa.core.policies.unexpected_intent_policy import (  # noqa: F401
     UnexpecTEDIntentPolicy,
-)
->>>>>>> 98962cf1
+)