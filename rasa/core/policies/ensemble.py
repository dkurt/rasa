import importlib
import json
import logging
import math
import os
import sys
from collections import defaultdict
from datetime import datetime
from pathlib import Path
from typing import Text, Optional, Any, List, Dict, Tuple, Type, Union

import rasa.core
import rasa.core.training.training
from rasa.core.constants import FALLBACK_POLICY_PRIORITY
from rasa.shared.exceptions import RasaException
import rasa.shared.utils.common
import rasa.shared.utils.io
import rasa.utils.io
from rasa.constants import MINIMUM_COMPATIBLE_VERSION
from rasa.shared.constants import (
    DOCS_URL_RULES,
    DOCS_URL_POLICIES,
    DOCS_URL_MIGRATION_GUIDE,
    DEFAULT_CONFIG_PATH,
)
from rasa.shared.core.constants import (
    USER_INTENT_BACK,
    USER_INTENT_RESTART,
    ACTION_LISTEN_NAME,
    ACTION_RESTART_NAME,
    ACTION_BACK_NAME,
)
from rasa.shared.core.domain import InvalidDomain, Domain
from rasa.shared.core.events import ActionExecutionRejected, ActionExecuted
from rasa.core.exceptions import UnsupportedDialogueModelError
from rasa.core.featurizers.tracker_featurizers import MaxHistoryTrackerFeaturizer
from rasa.shared.nlu.interpreter import NaturalLanguageInterpreter, RegexInterpreter
from rasa.core.policies.policy import Policy, SupportedData, PolicyPrediction
from rasa.core.policies.fallback import FallbackPolicy
from rasa.core.policies.memoization import MemoizationPolicy, AugmentedMemoizationPolicy
from rasa.core.policies.rule_policy import RulePolicy
from rasa.shared.core.trackers import DialogueStateTracker
from rasa.shared.core.generator import TrackerWithCachedStates
from rasa.core import registry
from rasa.utils.tensorflow.constants import EPOCHS

logger = logging.getLogger(__name__)


class PolicyEnsemble:
    versioned_packages = ["rasa", "tensorflow", "sklearn"]

    def __init__(
        self,
        policies: List[Policy],
        action_fingerprints: Optional[Dict[Any, Dict[Text, List]]] = None,
    ) -> None:
        self.policies = policies
        self.date_trained = None

        self.action_fingerprints = action_fingerprints or []

        self._check_priorities()
        self._check_for_important_policies()

    def _check_for_important_policies(self) -> None:
        from rasa.core.policies.mapping_policy import MappingPolicy

        if not any(
            isinstance(policy, (MappingPolicy, RulePolicy)) for policy in self.policies
        ):
            logger.info(
                f"MappingPolicy not included in policy ensemble. Default intents "
                f"'{USER_INTENT_RESTART} and {USER_INTENT_BACK} will not trigger "
                f"actions '{ACTION_RESTART_NAME}' and '{ACTION_BACK_NAME}'."
            )

    @staticmethod
    def check_domain_ensemble_compatibility(
        ensemble: Optional["PolicyEnsemble"], domain: Optional[Domain]
    ) -> None:
        """Check for elements that only work with certain policy/domain combinations."""

        from rasa.core.policies.mapping_policy import MappingPolicy
        from rasa.core.policies.two_stage_fallback import TwoStageFallbackPolicy

        policies_needing_validation = [
            MappingPolicy,
            TwoStageFallbackPolicy,
            RulePolicy,
        ]
        for policy in policies_needing_validation:
            policy.validate_against_domain(ensemble, domain)

        _check_policy_for_forms_available(domain, ensemble)

    def _check_priorities(self) -> None:
        """Checks for duplicate policy priorities within PolicyEnsemble."""

        priority_dict = defaultdict(list)
        for p in self.policies:
            priority_dict[p.priority].append(type(p).__name__)

        for k, v in priority_dict.items():
            if len(v) > 1:
                rasa.shared.utils.io.raise_warning(
                    f"Found policies {v} with same priority {k} "
                    f"in PolicyEnsemble. When personalizing "
                    f"priorities, be sure to give all policies "
                    f"different priorities.",
                    docs=DOCS_URL_POLICIES,
                )

    def _policy_ensemble_contains_policy_with_rules_support(self) -> bool:
        """Determine whether the policy ensemble contains at least one policy
        supporting rule-based data.

        Returns:
            Whether or not the policy ensemble contains at least one policy that
            supports rule-based data.
        """
        return any(
            policy.supported_data()
            in [SupportedData.RULE_DATA, SupportedData.ML_AND_RULE_DATA]
            for policy in self.policies
        )

    @staticmethod
    def _training_trackers_contain_rule_trackers(
        training_trackers: List[DialogueStateTracker],
    ) -> bool:
        """Determine whether there are rule-based training trackers.

        Args:
            training_trackers: Trackers to inspect.

        Returns:
            Whether or not any of the supplied training trackers contain rule-based
            data.
        """
        return any(tracker.is_rule_tracker for tracker in training_trackers)

    def _emit_rule_policy_warning(
        self, training_trackers: List[DialogueStateTracker]
    ) -> None:
        """Emit `UserWarning`s about missing rule-based data."""
        is_rules_consuming_policy_available = (
            self._policy_ensemble_contains_policy_with_rules_support()
        )
        training_trackers_contain_rule_trackers = self._training_trackers_contain_rule_trackers(
            training_trackers
        )

        if (
            is_rules_consuming_policy_available
            and not training_trackers_contain_rule_trackers
        ):
            rasa.shared.utils.io.raise_warning(
                f"Found a rule-based policy in your pipeline but "
                f"no rule-based training data. Please add rule-based "
                f"stories to your training data or "
                f"remove the rule-based policy (`{RulePolicy.__name__}`) from your "
                f"your pipeline.",
                docs=DOCS_URL_RULES,
            )
        elif (
            not is_rules_consuming_policy_available
            and training_trackers_contain_rule_trackers
        ):
            rasa.shared.utils.io.raise_warning(
                f"Found rule-based training data but no policy supporting rule-based "
                f"data. Please add `{RulePolicy.__name__}` or another rule-supporting "
                f"policy to the `policies` section in `{DEFAULT_CONFIG_PATH}`.",
                docs=DOCS_URL_RULES,
            )

    def train(
        self,
        training_trackers: List[TrackerWithCachedStates],
        domain: Domain,
        interpreter: NaturalLanguageInterpreter,
        **kwargs: Any,
    ) -> None:
        if training_trackers:
            self._emit_rule_policy_warning(training_trackers)

            for policy in self.policies:
                trackers_to_train = SupportedData.trackers_for_policy(
                    policy, training_trackers
                )
                policy.train(
                    trackers_to_train, domain, interpreter=interpreter, **kwargs
                )

            self.action_fingerprints = rasa.core.training.training.create_action_fingerprints(
                training_trackers, domain
            )
        else:
            logger.info("Skipped training, because there are no training samples.")

        self.date_trained = datetime.now().strftime("%Y%m%d-%H%M%S")

    def probabilities_using_best_policy(
        self,
        tracker: DialogueStateTracker,
        domain: Domain,
        interpreter: NaturalLanguageInterpreter,
        **kwargs: Any,
    ) -> PolicyPrediction:
        raise NotImplementedError

    def _max_histories(self) -> List[Optional[int]]:
        """Return max history."""

        max_histories = []
        for p in self.policies:
            if isinstance(p.featurizer, MaxHistoryTrackerFeaturizer):
                max_histories.append(p.featurizer.max_history)
            else:
                max_histories.append(None)
        return max_histories

    def _add_package_version_info(self, metadata: Dict[Text, Any]) -> None:
        """Adds version info for self.versioned_packages to metadata."""

        for package_name in self.versioned_packages:
            try:
                p = importlib.import_module(package_name)
                v = p.__version__
                metadata[package_name] = v
            except ImportError:
                pass

    def _persist_metadata(self, path: Text) -> None:
        """Persists the domain specification to storage."""

        # make sure the directory we persist exists
        domain_spec_path = os.path.join(path, "metadata.json")
        rasa.shared.utils.io.create_directory_for_file(domain_spec_path)

        policy_names = [
            rasa.shared.utils.common.module_path_from_instance(p) for p in self.policies
        ]

        metadata = {
            "action_fingerprints": self.action_fingerprints,
            "python": ".".join([str(s) for s in sys.version_info[:3]]),
            "max_histories": self._max_histories(),
            "ensemble_name": self.__module__ + "." + self.__class__.__name__,
            "policy_names": policy_names,
            "trained_at": self.date_trained,
        }

        self._add_package_version_info(metadata)

        rasa.shared.utils.io.dump_obj_as_json_to_file(domain_spec_path, metadata)

    def persist(self, path: Union[Text, Path]) -> None:
        """Persists the policy to storage."""

        self._persist_metadata(path)

        for i, policy in enumerate(self.policies):
            dir_name = "policy_{}_{}".format(i, type(policy).__name__)
            policy_path = Path(path) / dir_name
            policy.persist(policy_path)

    @classmethod
    def load_metadata(cls, path) -> Any:
        metadata_path = os.path.join(path, "metadata.json")
        metadata = json.loads(
            rasa.shared.utils.io.read_file(os.path.abspath(metadata_path))
        )
        return metadata

    @staticmethod
    def ensure_model_compatibility(metadata, version_to_check=None) -> None:
        from packaging import version

        if version_to_check is None:
            version_to_check = MINIMUM_COMPATIBLE_VERSION

        model_version = metadata.get("rasa", "0.0.0")
        if version.parse(model_version) < version.parse(version_to_check):
            raise UnsupportedDialogueModelError(
                "The model version is too old to be "
                "loaded by this Rasa Core instance. "
                "Either retrain the model, or run with "
                "an older version. "
                "Model version: {} Instance version: {} "
                "Minimal compatible version: {}"
                "".format(model_version, rasa.__version__, version_to_check),
                model_version,
            )

    @classmethod
    def _ensure_loaded_policy(cls, policy, policy_cls, policy_name: Text):
        if policy is None:
            logger.warning(f"Failed to load policy {policy_name}: load returned None")
        elif not isinstance(policy, policy_cls):
            raise Exception(
                "Failed to load policy {}: "
                "load returned object that is not instance of its own class"
                "".format(policy_name)
            )

    @staticmethod
    def _get_updated_epochs(
        policy_cls: Type[Policy],
        config_for_policy: Dict[Text, Any],
        finetuning_epoch_fraction: float,
    ) -> Optional[int]:
        if EPOCHS in config_for_policy:
            epochs = config_for_policy[EPOCHS]
        else:
            try:
                epochs = policy_cls.defaults[EPOCHS]
            except (KeyError, AttributeError):
                return None
        return math.ceil(epochs * finetuning_epoch_fraction)

    @classmethod
    def load(
        cls,
        path: Union[Text, Path],
        new_config: Optional[Dict] = None,
        finetuning_epoch_fraction: float = 1.0,
    ) -> "PolicyEnsemble":
        """Loads policy and domain specification from disk."""
        metadata = cls.load_metadata(path)
        cls.ensure_model_compatibility(metadata)
        policies = []
        for i, policy_name in enumerate(metadata["policy_names"]):
            policy_cls = registry.policy_from_module_path(policy_name)
            dir_name = f"policy_{i}_{policy_cls.__name__}"
            policy_path = os.path.join(path, dir_name)

            context = {}
            if new_config:
                context["should_finetune"] = True

                config_for_policy = new_config["policies"][i]
                epochs = cls._get_updated_epochs(
                    policy_cls, config_for_policy, finetuning_epoch_fraction
                )
                if epochs:
                    context["epoch_override"] = epochs

            if "kwargs" not in rasa.shared.utils.common.arguments_of(policy_cls.load):
                if context:
                    raise UnsupportedDialogueModelError(
                        f"`{policy_cls.__name__}.{policy_cls.load.__name__}` does not "
                        f"accept `**kwargs`. Attempting to pass {context} to the "
                        f"policy. `**kwargs` should be added to all policies by "
                        f"Rasa Open Source 3.0.0."
                    )
                else:
                    rasa.shared.utils.io.raise_deprecation_warning(
                        f"`{policy_cls.__name__}.{policy_cls.load.__name__}` does not "
                        f"accept `**kwargs`. `**kwargs` are required for contextual "
                        f"information e.g. the flag `should_finetune`.",
                        warn_until_version="3.0.0",
                    )

            policy = policy_cls.load(policy_path, **context)
            cls._ensure_loaded_policy(policy, policy_cls, policy_name)
<<<<<<< HEAD
            if policy is not None:
                policies.append(policy)
=======
            policies.append(policy)

>>>>>>> 9f94cbcf
        ensemble_cls = rasa.shared.utils.common.class_from_module_path(
            metadata["ensemble_name"]
        )
        fingerprints = metadata.get("action_fingerprints", {})
        ensemble = ensemble_cls(policies, fingerprints)
        return ensemble

    @classmethod
    def from_dict(cls, policy_configuration: Dict[Text, Any]) -> List[Policy]:
        import copy

        policies = policy_configuration.get("policies") or policy_configuration.get(
            "policy"
        )
        if policies is None:
            raise InvalidPolicyConfig(
                "You didn't define any policies. "
                "Please define them under 'policies:' "
                "in your policy configuration file."
            )
        if len(policies) == 0:
            raise InvalidPolicyConfig(
                "The policy configuration file has to include at least one policy."
            )

        policies = copy.deepcopy(policies)  # don't manipulate passed `Dict`
        parsed_policies = []

        for policy in policies:
            if policy.get("featurizer"):
                featurizer_func, featurizer_config = cls.get_featurizer_from_dict(
                    policy
                )

                if featurizer_config.get("state_featurizer"):
                    (
                        state_featurizer_func,
                        state_featurizer_config,
                    ) = cls.get_state_featurizer_from_dict(featurizer_config)

                    # override featurizer's state_featurizer
                    # with real state_featurizer class
                    featurizer_config["state_featurizer"] = state_featurizer_func(
                        **state_featurizer_config
                    )

                # override policy's featurizer with real featurizer class
                policy["featurizer"] = featurizer_func(**featurizer_config)

            policy_name = policy.pop("name")
            try:
                constr_func = registry.policy_from_module_path(policy_name)
                try:
                    policy_object = constr_func(**policy)
                except TypeError as e:
                    raise Exception(f"Could not initialize {policy_name}. {e}")
                parsed_policies.append(policy_object)
            except (ImportError, AttributeError):
                raise InvalidPolicyConfig(
                    f"Module for policy '{policy_name}' could not "
                    f"be loaded. Please make sure the "
                    f"name is a valid policy."
                )

        cls._check_if_rule_policy_used_with_rule_like_policies(parsed_policies)

        return parsed_policies

    @classmethod
    def get_featurizer_from_dict(cls, policy) -> Tuple[Any, Any]:
        # policy can have only 1 featurizer
        if len(policy["featurizer"]) > 1:
            raise InvalidPolicyConfig(
                f"Every policy can only have 1 featurizer "
                f"but '{policy.get('name')}' "
                f"uses {len(policy['featurizer'])} featurizers."
            )
        featurizer_config = policy["featurizer"][0]
        featurizer_name = featurizer_config.pop("name")
        featurizer_func = registry.featurizer_from_module_path(featurizer_name)

        return featurizer_func, featurizer_config

    @classmethod
    def get_state_featurizer_from_dict(cls, featurizer_config) -> Tuple[Any, Any]:
        # featurizer can have only 1 state featurizer
        if len(featurizer_config["state_featurizer"]) > 1:
            raise InvalidPolicyConfig(
                f"Every featurizer can only have 1 state "
                f"featurizer but one of the featurizers uses "
                f"{len(featurizer_config['state_featurizer'])}."
            )
        state_featurizer_config = featurizer_config["state_featurizer"][0]
        state_featurizer_name = state_featurizer_config.pop("name")
        state_featurizer_func = registry.state_featurizer_from_module_path(
            state_featurizer_name
        )

        return state_featurizer_func, state_featurizer_config

    @staticmethod
    def _check_if_rule_policy_used_with_rule_like_policies(
        policies: List[Policy],
    ) -> None:
        if not any(isinstance(policy, RulePolicy) for policy in policies):
            return

        from rasa.core.policies.mapping_policy import MappingPolicy
        from rasa.core.policies.form_policy import FormPolicy
        from rasa.core.policies.two_stage_fallback import TwoStageFallbackPolicy

        policies_not_be_used_with_rule_policy = (
            MappingPolicy,
            FormPolicy,
            FallbackPolicy,
            TwoStageFallbackPolicy,
        )

        if any(
            isinstance(policy, policies_not_be_used_with_rule_policy)
            for policy in policies
        ):
            rasa.shared.utils.io.raise_warning(
                f"It is not recommended to use the '{RulePolicy.__name__}' with "
                f"other policies which implement rule-like "
                f"behavior. It is highly recommended to migrate all deprecated "
                f"policies to use the '{RulePolicy.__name__}'. Note that the "
                f"'{RulePolicy.__name__}' will supersede the predictions of the "
                f"deprecated policies if the confidence levels of the predictions are "
                f"equal.",
                docs=DOCS_URL_MIGRATION_GUIDE,
            )


class SimplePolicyEnsemble(PolicyEnsemble):
    """Default implementation of a `Policy` ensemble."""

    @staticmethod
    def is_not_in_training_data(
        policy_name: Optional[Text], max_confidence: Optional[float] = None
    ) -> bool:
        """Checks if the prediction is by a policy which memoized the training data.

        Args:
            policy_name: The name of the policy.
            max_confidence: The max confidence of the policy's prediction.

        Returns: `True` if it's a `MemoizationPolicy`, `False` otherwise.
        """
        if not policy_name:
            return True

        memorizing_policies = [
            RulePolicy.__name__,
            MemoizationPolicy.__name__,
            AugmentedMemoizationPolicy.__name__,
        ]
        is_memorized = any(
            policy_name.endswith(f"_{memoizing_policy}")
            for memoizing_policy in memorizing_policies
        )

        # also check if confidence is 0, than it cannot be count as prediction
        return not is_memorized or max_confidence == 0.0

    @staticmethod
    def _is_not_mapping_policy(
        policy_name: Text, max_confidence: Optional[float] = None
    ) -> bool:
        from rasa.core.policies.mapping_policy import MappingPolicy

        is_mapping = policy_name.endswith("_" + MappingPolicy.__name__)
        # also check if confidence is 0, than it cannot be count as prediction
        return not is_mapping or max_confidence == 0.0

    @staticmethod
    def _is_form_policy(policy_name: Text) -> bool:
        from rasa.core.policies.form_policy import FormPolicy

        return policy_name.endswith("_" + FormPolicy.__name__)

    def _pick_best_policy(
        self, predictions: Dict[Text, PolicyPrediction]
    ) -> PolicyPrediction:
        """Picks the best policy prediction based on probabilities and policy priority.

        Args:
            predictions: the dictionary containing policy name as keys
                         and predictions as values

        Returns:
            The best prediction.
        """
        best_confidence = (-1, -1)
        best_policy_name = None
        # form and mapping policies are special:
        # form should be above fallback
        # mapping should be below fallback
        # mapping is above form if it wins over fallback
        # therefore form predictions are stored separately

        form_confidence = None
        form_policy_name = None
        # End-to-end predictions overrule all other predictions.
        use_only_end_to_end = any(
            prediction.is_end_to_end_prediction for prediction in predictions.values()
        )
        policy_events = []

        for policy_name, prediction in predictions.items():
            policy_events += prediction.events

            if prediction.is_end_to_end_prediction != use_only_end_to_end:
                continue

            confidence = (prediction.max_confidence, prediction.policy_priority)
            if self._is_form_policy(policy_name):
                # store form prediction separately
                form_confidence = confidence
                form_policy_name = policy_name
            elif confidence > best_confidence:
                # pick the best policy
                best_confidence = confidence
                best_policy_name = policy_name

        if form_confidence is not None and self._is_not_mapping_policy(
            best_policy_name, best_confidence[0]
        ):
            # if mapping didn't win, check form policy predictions
            if form_confidence > best_confidence:
                best_policy_name = form_policy_name

        best_prediction = predictions[best_policy_name]

        policy_events += best_prediction.optional_events

        return PolicyPrediction(
            best_prediction.probabilities,
            best_policy_name,
            best_prediction.policy_priority,
            policy_events,
            is_end_to_end_prediction=best_prediction.is_end_to_end_prediction,
        )

    def _best_policy_prediction(
        self,
        tracker: DialogueStateTracker,
        domain: Domain,
        interpreter: NaturalLanguageInterpreter,
    ) -> PolicyPrediction:
        """Finds the best policy prediction.

        Args:
            tracker: the :class:`rasa.core.trackers.DialogueStateTracker`
            domain: the :class:`rasa.shared.core.domain.Domain`
            interpreter: Interpreter which may be used by the policies to create
                additional features.

        Returns:
            The winning policy prediction.
        """
        # find rejected action before running the policies
        # because some of them might add events
        rejected_action_name = None
        last_action_event = next(
            (
                event
                for event in reversed(tracker.events)
                if isinstance(event, (ActionExecutionRejected, ActionExecuted))
            ),
            None,
        )

        if len(tracker.events) > 0 and isinstance(
            last_action_event, ActionExecutionRejected
        ):
            rejected_action_name = last_action_event.action_name

        predictions = {
            f"policy_{i}_{type(p).__name__}": self._get_prediction(
                p, tracker, domain, interpreter
            )
            for i, p in enumerate(self.policies)
        }

        if rejected_action_name:
            logger.debug(
                f"Execution of '{rejected_action_name}' was rejected. "
                f"Setting its confidence to 0.0 in all predictions."
            )
            for prediction in predictions.values():
                prediction.probabilities[
                    domain.index_for_action(rejected_action_name)
                ] = 0.0

        return self._pick_best_policy(predictions)

    @staticmethod
    def _get_prediction(
        policy: Policy,
        tracker: DialogueStateTracker,
        domain: Domain,
        interpreter: NaturalLanguageInterpreter,
    ) -> PolicyPrediction:
        number_of_arguments_in_rasa_1_0 = 2
        arguments = rasa.shared.utils.common.arguments_of(
            policy.predict_action_probabilities
        )

        if (
            len(arguments) > number_of_arguments_in_rasa_1_0
            and "interpreter" in arguments
        ):
            prediction = policy.predict_action_probabilities(
                tracker, domain, interpreter
            )
        else:
            rasa.shared.utils.io.raise_warning(
                "The function `predict_action_probabilities` of "
                "the `Policy` interface was changed to support "
                "additional parameters. Please make sure to "
                "adapt your custom `Policy` implementation.",
                category=DeprecationWarning,
            )
            prediction = policy.predict_action_probabilities(
                tracker, domain, RegexInterpreter()
            )

        if isinstance(prediction, list):
            rasa.shared.utils.io.raise_deprecation_warning(
                f"The function `predict_action_probabilities` of "
                f"the `{Policy.__name__}` interface was changed to return "
                f"a `{PolicyPrediction.__name__}` object. Please make sure to "
                f"adapt your custom `{Policy.__name__}` implementation. Support for "
                f"returning a list of floats will be removed in Rasa Open Source 3.0.0"
            )
            prediction = PolicyPrediction(
                prediction, policy.__class__.__name__, policy_priority=policy.priority
            )

        return prediction

    def _fallback_after_listen(
        self, domain: Domain, prediction: PolicyPrediction
    ) -> PolicyPrediction:
        """Triggers fallback if `action_listen` is predicted after a user utterance.

        This is done on the condition that:
        - a fallback policy is present,
        - we received a user message and the predicted action is `action_listen`
          by a policy other than the `MemoizationPolicy` or one of its subclasses.

        Args:
            domain: the :class:`rasa.shared.core.domain.Domain`
            prediction: The winning prediction.

        Returns:
            The prediction for the next action.
        """
        fallback_idx_policy = [
            (i, p) for i, p in enumerate(self.policies) if isinstance(p, FallbackPolicy)
        ]

        if not fallback_idx_policy:
            return prediction

        fallback_idx, fallback_policy = fallback_idx_policy[0]

        logger.debug(
            f"Action '{ACTION_LISTEN_NAME}' was predicted after "
            f"a user message using {prediction.policy_name}. Predicting "
            f"fallback action: {fallback_policy.fallback_action_name}"
        )

        return PolicyPrediction(
            fallback_policy.fallback_scores(domain),
            f"policy_{fallback_idx}_{type(fallback_policy).__name__}",
            FALLBACK_POLICY_PRIORITY,
        )

    def probabilities_using_best_policy(
        self,
        tracker: DialogueStateTracker,
        domain: Domain,
        interpreter: NaturalLanguageInterpreter,
        **kwargs: Any,
    ) -> PolicyPrediction:
        """Predicts the next action the bot should take after seeing the tracker.

        Picks the best policy prediction based on probabilities and policy priority.
        Triggers fallback if `action_listen` is predicted after a user utterance.

        Args:
            tracker: the :class:`rasa.core.trackers.DialogueStateTracker`
            domain: the :class:`rasa.shared.core.domain.Domain`
            interpreter: Interpreter which may be used by the policies to create
                additional features.

        Returns:
            best_probabilities: the list of probabilities for the next actions
            best_policy_name: the name of the picked policy
        """
        winning_prediction = self._best_policy_prediction(tracker, domain, interpreter)

        if (
            tracker.latest_action_name == ACTION_LISTEN_NAME
            and winning_prediction.probabilities is not None
            and winning_prediction.max_confidence_index
            == domain.index_for_action(ACTION_LISTEN_NAME)
            and self.is_not_in_training_data(
                winning_prediction.policy_name, winning_prediction.max_confidence
            )
        ):
            winning_prediction = self._fallback_after_listen(domain, winning_prediction)

        logger.debug(f"Predicted next action using {winning_prediction.policy_name}.")
        return winning_prediction


def _check_policy_for_forms_available(
    domain: Domain, ensemble: Optional["PolicyEnsemble"]
) -> None:
    if not ensemble:
        return

    from rasa.core.policies.form_policy import FormPolicy

    suited_policies_for_forms = (FormPolicy, RulePolicy)

    has_policy_for_forms = ensemble is not None and any(
        isinstance(policy, suited_policies_for_forms) for policy in ensemble.policies
    )

    if domain.form_names and not has_policy_for_forms:
        raise InvalidDomain(
            "You have defined a form action, but have neither added the "
            f"'{RulePolicy.__name__}' nor the '{FormPolicy.__name__}' (deprecated) to "
            f"your policy ensemble. Either remove all forms from your domain or add "
            f"the missing policy to your policy configuration."
        )


class InvalidPolicyConfig(RasaException):
    """Exception that can be raised when policy config is not valid."""

    pass<|MERGE_RESOLUTION|>--- conflicted
+++ resolved
@@ -363,14 +363,9 @@
                     )
 
             policy = policy_cls.load(policy_path, **context)
-            cls._ensure_loaded_policy(policy, policy_cls, policy_name)
-<<<<<<< HEAD
             if policy is not None:
+                cls._ensure_loaded_policy(policy, policy_cls, policy_name)
                 policies.append(policy)
-=======
-            policies.append(policy)
-
->>>>>>> 9f94cbcf
         ensemble_cls = rasa.shared.utils.common.class_from_module_path(
             metadata["ensemble_name"]
         )
