import logging
from pathlib import Path
from collections import defaultdict

import numpy as np

import rasa.shared.utils.io
import tensorflow as tf
import tensorflow_addons as tfa
from typing import Any, List, Optional, Text, Dict, Tuple, Union, TYPE_CHECKING

import rasa.utils.io as io_utils
import rasa.core.actions.action
from rasa.nlu.constants import TOKENS_NAMES
from rasa.nlu.extractors.extractor import EntityExtractor, EntityTagSpec
from rasa.shared.core.domain import Domain
from rasa.core.featurizers.tracker_featurizers import (
    TrackerFeaturizer,
    FullDialogueTrackerFeaturizer,
    MaxHistoryTrackerFeaturizer,
)
from rasa.core.featurizers.single_state_featurizer import SingleStateFeaturizer
from rasa.shared.nlu.constants import (
    ACTION_TEXT,
    ACTION_NAME,
    INTENT,
    TEXT,
    ENTITIES,
    VALID_FEATURE_TYPES,
    FEATURE_TYPE_SENTENCE,
    ENTITY_ATTRIBUTE_TYPE,
    ENTITY_TAGS,
    EXTRACTOR,
    SPLIT_ENTITIES_BY_COMMA,
    SPLIT_ENTITIES_BY_COMMA_DEFAULT_VALUE,
)
from rasa.shared.nlu.interpreter import NaturalLanguageInterpreter
from rasa.core.policies.policy import Policy, PolicyPrediction
from rasa.core.constants import DEFAULT_POLICY_PRIORITY, DIALOGUE
from rasa.shared.constants import DIAGNOSTIC_DATA
from rasa.shared.core.constants import ACTIVE_LOOP, SLOTS, ACTION_LISTEN_NAME
from rasa.shared.core.trackers import DialogueStateTracker
from rasa.shared.core.generator import TrackerWithCachedStates
import rasa.utils.train_utils
from rasa.utils.tensorflow.models import RasaModel, TransformerRasaModel
from rasa.utils.tensorflow import rasa_layers
from rasa.utils.tensorflow.model_data import (
    RasaModelData,
    FeatureSignature,
    FeatureArray,
    Data,
)
from rasa.utils.tensorflow.model_data_utils import convert_to_data_format
import rasa.utils.tensorflow.numpy
from rasa.utils.tensorflow.constants import (
    LABEL,
    IDS,
    TRANSFORMER_SIZE,
    NUM_TRANSFORMER_LAYERS,
    NUM_HEADS,
    BATCH_SIZES,
    BATCH_STRATEGY,
    EPOCHS,
    RANDOM_SEED,
    RANKING_LENGTH,
    LOSS_TYPE,
    SIMILARITY_TYPE,
    NUM_NEG,
    EVAL_NUM_EXAMPLES,
    EVAL_NUM_EPOCHS,
    NEGATIVE_MARGIN_SCALE,
    REGULARIZATION_CONSTANT,
    SCALE_LOSS,
    USE_MAX_NEG_SIM,
    MAX_NEG_SIM,
    MAX_POS_SIM,
    EMBEDDING_DIMENSION,
    DROP_RATE_DIALOGUE,
    DROP_RATE_LABEL,
    DROP_RATE,
    DROP_RATE_ATTENTION,
    WEIGHT_SPARSITY,
    KEY_RELATIVE_ATTENTION,
    VALUE_RELATIVE_ATTENTION,
    MAX_RELATIVE_POSITION,
    SOFTMAX,
    AUTO,
    BALANCED,
    TENSORBOARD_LOG_DIR,
    TENSORBOARD_LOG_LEVEL,
    CHECKPOINT_MODEL,
    ENCODING_DIMENSION,
    UNIDIRECTIONAL_ENCODER,
    SEQUENCE,
    SENTENCE,
    SEQUENCE_LENGTH,
    DENSE_DIMENSION,
    CONCAT_DIMENSION,
    SPARSE_INPUT_DROPOUT,
    DENSE_INPUT_DROPOUT,
    MASKED_LM,
    MASK,
    HIDDEN_LAYERS_SIZES,
    FEATURIZERS,
    ENTITY_RECOGNITION,
    BILOU_FLAG,
)
from rasa.shared.core.events import EntitiesAdded, Event
from rasa.shared.nlu.training_data.message import Message

if TYPE_CHECKING:
    from rasa.shared.nlu.training_data.features import Features


logger = logging.getLogger(__name__)

E2E_CONFIDENCE_THRESHOLD = "e2e_confidence_threshold"
LABEL_KEY = LABEL
LABEL_SUB_KEY = IDS
LENGTH = "length"
INDICES = "indices"
SENTENCE_FEATURES_TO_ENCODE = [INTENT, TEXT, ACTION_NAME, ACTION_TEXT]
SEQUENCE_FEATURES_TO_ENCODE = [TEXT, ACTION_TEXT, f"{LABEL}_{ACTION_TEXT}"]
LABEL_FEATURES_TO_ENCODE = [f"{LABEL}_{ACTION_NAME}", f"{LABEL}_{ACTION_TEXT}"]
STATE_LEVEL_FEATURES = [ENTITIES, SLOTS, ACTIVE_LOOP]
PREDICTION_FEATURES = STATE_LEVEL_FEATURES + SENTENCE_FEATURES_TO_ENCODE + [DIALOGUE]

SAVE_MODEL_FILE_NAME = "ted_policy"


class TEDPolicy(Policy):
    """Transformer Embedding Dialogue (TED) Policy is described in
    https://arxiv.org/abs/1910.00486.
    This policy has a pre-defined architecture, which comprises the
    following steps:
        - concatenate user input (user intent and entities), previous system actions,
          slots and active forms for each time step into an input vector to
          pre-transformer embedding layer;
        - feed it to transformer;
        - apply a dense layer to the output of the transformer to get embeddings of a
          dialogue for each time step;
        - apply a dense layer to create embeddings for system actions for each time
          step;
        - calculate the similarity between the dialogue embedding and embedded system
          actions. This step is based on the StarSpace
          (https://arxiv.org/abs/1709.03856) idea.
    """

    # please make sure to update the docs when changing a default parameter
    defaults = {
        # ## Architecture of the used neural network
        # Hidden layer sizes for layers before the embedding layers for user message
        # and labels.
        # The number of hidden layers is equal to the length of the corresponding list.
        HIDDEN_LAYERS_SIZES: {TEXT: [], ACTION_TEXT: [], f"{LABEL}_{ACTION_TEXT}": []},
        # Dense dimension to use for sparse features.
        DENSE_DIMENSION: {
            TEXT: 128,
            ACTION_TEXT: 128,
            f"{LABEL}_{ACTION_TEXT}": 128,
            INTENT: 20,
            ACTION_NAME: 20,
            f"{LABEL}_{ACTION_NAME}": 20,
            ENTITIES: 20,
            SLOTS: 20,
            ACTIVE_LOOP: 20,
        },
        # Default dimension to use for concatenating sequence and sentence features.
        CONCAT_DIMENSION: {TEXT: 128, ACTION_TEXT: 128, f"{LABEL}_{ACTION_TEXT}": 128},
        # Dimension size of embedding vectors before the dialogue transformer encoder.
        ENCODING_DIMENSION: 50,
        # Number of units in transformer encoders
        TRANSFORMER_SIZE: {
            TEXT: 128,
            ACTION_TEXT: 128,
            f"{LABEL}_{ACTION_TEXT}": 128,
            DIALOGUE: 128,
        },
        # Number of layers in transformer encoders
        NUM_TRANSFORMER_LAYERS: {
            TEXT: 1,
            ACTION_TEXT: 1,
            f"{LABEL}_{ACTION_TEXT}": 1,
            DIALOGUE: 1,
        },
        # Number of attention heads in transformer
        NUM_HEADS: 4,
        # If 'True' use key relative embeddings in attention
        KEY_RELATIVE_ATTENTION: False,
        # If 'True' use value relative embeddings in attention
        VALUE_RELATIVE_ATTENTION: False,
        # Max position for relative embeddings
        MAX_RELATIVE_POSITION: None,
        # Use a unidirectional or bidirectional encoder.
        UNIDIRECTIONAL_ENCODER: True,
        # ## Training parameters
        # Initial and final batch sizes:
        # Batch size will be linearly increased for each epoch.
        BATCH_SIZES: [64, 256],
        # Strategy used whenc creating batches.
        # Can be either 'sequence' or 'balanced'.
        BATCH_STRATEGY: BALANCED,
        # Number of epochs to train
        EPOCHS: 1,
        # Set random seed to any 'int' to get reproducible results
        RANDOM_SEED: None,
        # ## Parameters for embeddings
        # Dimension size of embedding vectors
        EMBEDDING_DIMENSION: 20,
        # The number of incorrect labels. The algorithm will minimize
        # their similarity to the user input during training.
        NUM_NEG: 20,
        # Type of similarity measure to use, either 'auto' or 'cosine' or 'inner'.
        SIMILARITY_TYPE: AUTO,
        # The type of the loss function, either 'softmax' or 'margin'.
        LOSS_TYPE: SOFTMAX,
        # Number of top actions to normalize scores for loss type 'softmax'.
        # Set to 0 to turn off normalization.
        RANKING_LENGTH: 10,
        # Indicates how similar the algorithm should try to make embedding vectors
        # for correct labels.
        # Should be 0.0 < ... < 1.0 for 'cosine' similarity type.
        MAX_POS_SIM: 0.8,
        # Maximum negative similarity for incorrect labels.
        # Should be -1.0 < ... < 1.0 for 'cosine' similarity type.
        MAX_NEG_SIM: -0.2,
        # If 'True' the algorithm only minimizes maximum similarity over
        # incorrect intent labels, used only if 'loss_type' is set to 'margin'.
        USE_MAX_NEG_SIM: True,
        # If 'True' scale loss inverse proportionally to the confidence
        # of the correct prediction
        SCALE_LOSS: True,
        # ## Regularization parameters
        # The scale of regularization
        REGULARIZATION_CONSTANT: 0.001,
        # The scale of how important is to minimize the maximum similarity
        # between embeddings of different labels,
        # used only if 'loss_type' is set to 'margin'.
        NEGATIVE_MARGIN_SCALE: 0.8,
        # Dropout rate for embedding layers of dialogue features.
        DROP_RATE_DIALOGUE: 0.1,
        # Dropout rate for embedding layers of utterance level features.
        DROP_RATE: 0.0,
        # Dropout rate for embedding layers of label, e.g. action, features.
        DROP_RATE_LABEL: 0.0,
        # Dropout rate for attention.
        DROP_RATE_ATTENTION: 0.0,
        # Sparsity of the weights in dense layers
        WEIGHT_SPARSITY: 0.8,
        # If 'True' apply dropout to sparse input tensors
        SPARSE_INPUT_DROPOUT: True,
        # If 'True' apply dropout to dense input tensors
        DENSE_INPUT_DROPOUT: True,
        # If 'True' random tokens of the input message will be masked and the model
        # should predict those tokens.
        MASKED_LM: False,
        # ## Evaluation parameters
        # How often calculate validation accuracy.
        # Small values may hurt performance, e.g. model accuracy.
        EVAL_NUM_EPOCHS: 20,
        # How many examples to use for hold out validation set
        # Large values may hurt performance, e.g. model accuracy.
        EVAL_NUM_EXAMPLES: 0,
        # If you want to use tensorboard to visualize training and validation metrics,
        # set this option to a valid output directory.
        TENSORBOARD_LOG_DIR: None,
        # Define when training metrics for tensorboard should be logged.
        # Either after every epoch or for every training step.
        # Valid values: 'epoch' and 'minibatch'
        TENSORBOARD_LOG_LEVEL: "epoch",
        # Perform model checkpointing
        CHECKPOINT_MODEL: False,
        # Only pick e2e prediction if the policy is confident enough
        E2E_CONFIDENCE_THRESHOLD: 0.5,
        # Specify what features to use as sequence and sentence features.
        # By default all features in the pipeline are used.
        FEATURIZERS: [],
        # If set to true, entities are predicted in user utterances.
        ENTITY_RECOGNITION: True,
        # 'BILOU_flag' determines whether to use BILOU tagging or not.
        # If set to 'True' labelling is more rigorous, however more
        # examples per entity are required.
        # Rule of thumb: you should have more than 100 examples per entity.
        BILOU_FLAG: True,
        # Split entities by comma, this makes sense e.g. for a list of
        # ingredients in a recipe, but it doesn't make sense for the parts of
        # an address
        SPLIT_ENTITIES_BY_COMMA: SPLIT_ENTITIES_BY_COMMA_DEFAULT_VALUE,
    }

    @staticmethod
    def _standard_featurizer(max_history: Optional[int] = None) -> TrackerFeaturizer:
        return MaxHistoryTrackerFeaturizer(
            SingleStateFeaturizer(), max_history=max_history
        )

    def __init__(
        self,
        featurizer: Optional[TrackerFeaturizer] = None,
        priority: int = DEFAULT_POLICY_PRIORITY,
        max_history: Optional[int] = None,
        model: Optional[RasaModel] = None,
        fake_features: Optional[Dict[Text, List["Features"]]] = None,
        entity_tag_specs: Optional[List[EntityTagSpec]] = None,
        should_finetune: bool = False,
        **kwargs: Any,
    ) -> None:
        """Declare instance variables with default values."""
        self.split_entities_config = rasa.utils.train_utils.init_split_entities(
            kwargs.get(SPLIT_ENTITIES_BY_COMMA, SPLIT_ENTITIES_BY_COMMA_DEFAULT_VALUE),
            self.defaults[SPLIT_ENTITIES_BY_COMMA],
        )

        if not featurizer:
            featurizer = self._standard_featurizer(max_history)

        super().__init__(
            featurizer, priority, should_finetune=should_finetune, **kwargs
        )
        if isinstance(featurizer, FullDialogueTrackerFeaturizer):
            self.is_full_dialogue_featurizer_used = True
        else:
            self.is_full_dialogue_featurizer_used = False

        self._load_params(**kwargs)

        self.model = model

        self._entity_tag_specs = entity_tag_specs

        self.fake_features = fake_features or defaultdict(list)
        # TED is only e2e if only text is present in fake features, which represent
        # all possible input features for current version of this trained ted
        self.only_e2e = TEXT in self.fake_features and INTENT not in self.fake_features

        self._label_data: Optional[RasaModelData] = None
        self.data_example: Optional[Dict[Text, List[np.ndarray]]] = None

    def _load_params(self, **kwargs: Dict[Text, Any]) -> None:
        new_config = rasa.utils.train_utils.check_core_deprecated_options(kwargs)
        self.config = rasa.utils.train_utils.override_defaults(
            self.defaults, new_config
        )
        self.config = rasa.utils.train_utils.update_similarity_type(self.config)
        self.config = rasa.utils.train_utils.update_evaluation_parameters(self.config)

    def _create_label_data(
        self, domain: Domain, interpreter: NaturalLanguageInterpreter
    ) -> Tuple[RasaModelData, List[Dict[Text, List["Features"]]]]:
        # encode all label_ids with policies' featurizer
        state_featurizer = self.featurizer.state_featurizer
        encoded_all_labels = state_featurizer.encode_all_actions(domain, interpreter)

        attribute_data, _ = convert_to_data_format(
            encoded_all_labels, featurizers=self.config[FEATURIZERS]
        )

        label_data = RasaModelData()
        label_data.add_data(attribute_data, key_prefix=f"{LABEL_KEY}_")
        label_data.add_lengths(
            f"{LABEL}_{ACTION_TEXT}",
            SEQUENCE_LENGTH,
            f"{LABEL}_{ACTION_TEXT}",
            SEQUENCE,
        )

        label_ids = np.arange(domain.num_actions)
        label_data.add_features(
            LABEL_KEY,
            LABEL_SUB_KEY,
            [FeatureArray(np.expand_dims(label_ids, -1), number_of_dimensions=2)],
        )

        return label_data, encoded_all_labels

    def _create_data_for_entities(
        self, entity_tags: Optional[List[List[Dict[Text, List["Features"]]]]]
    ) -> Optional[Data]:
        if not self.config[ENTITY_RECOGNITION]:
            return

        # check that there are real entity tags
        if entity_tags and any([any(turn_tags) for turn_tags in entity_tags]):
            entity_tags_data, _ = convert_to_data_format(entity_tags)
            return entity_tags_data

        # there are no "real" entity tags
        logger.debug(
            f"Entity recognition cannot be performed, "
            f"set '{ENTITY_RECOGNITION}' config parameter to 'False'."
        )
        self.config[ENTITY_RECOGNITION] = False

    def _create_model_data(
        self,
        tracker_state_features: List[List[Dict[Text, List["Features"]]]],
        label_ids: Optional[np.ndarray] = None,
        entity_tags: Optional[List[List[Dict[Text, List["Features"]]]]] = None,
        encoded_all_labels: Optional[List[Dict[Text, List["Features"]]]] = None,
    ) -> RasaModelData:
        """Combine all model related data into RasaModelData.

        Args:
            tracker_state_features: a dictionary of attributes
                (INTENT, TEXT, ACTION_NAME, ACTION_TEXT, ENTITIES, SLOTS, ACTIVE_LOOP)
                to a list of features for all dialogue turns in all training trackers
            label_ids: the label ids (e.g. action ids) for every dialogue turn in all
                training trackers
            entity_tags: a dictionary of entity type (ENTITY_TAGS) to a list of features
                containing entity tag ids for text user inputs otherwise empty dict
                for all dialogue turns in all training trackers
            encoded_all_labels: a list of dictionaries containing attribute features
                for label ids

        Returns:
            RasaModelData
        """
        model_data = RasaModelData(label_key=LABEL_KEY, label_sub_key=LABEL_SUB_KEY)

        if label_ids is not None and encoded_all_labels is not None:
            label_ids = np.array(
                [np.expand_dims(seq_label_ids, -1) for seq_label_ids in label_ids]
            )
            model_data.add_features(
                LABEL_KEY,
                LABEL_SUB_KEY,
                [FeatureArray(label_ids, number_of_dimensions=3)],
            )

            attribute_data, self.fake_features = convert_to_data_format(
                tracker_state_features, featurizers=self.config[FEATURIZERS]
            )

            entity_tags_data = self._create_data_for_entities(entity_tags)
            if entity_tags_data is not None:
                model_data.add_data(entity_tags_data)
        else:
            # method is called during prediction
            attribute_data, _ = convert_to_data_format(
                tracker_state_features,
                self.fake_features,
                featurizers=self.config[FEATURIZERS],
            )

        model_data.add_data(attribute_data)
        model_data.add_lengths(TEXT, SEQUENCE_LENGTH, TEXT, SEQUENCE)
        model_data.add_lengths(ACTION_TEXT, SEQUENCE_LENGTH, ACTION_TEXT, SEQUENCE)

        # add the dialogue lengths
        attribute_present = next(iter(list(attribute_data.keys())))
        dialogue_lengths = np.array(
            [
                np.size(np.squeeze(f, -1))
                for f in model_data.data[attribute_present][MASK][0]
            ]
        )
        model_data.data[DIALOGUE][LENGTH] = [
            FeatureArray(dialogue_lengths, number_of_dimensions=1)
        ]

        # make sure all keys are in the same order during training and prediction
        model_data.sort()

        return model_data

    def train(
        self,
        training_trackers: List[TrackerWithCachedStates],
        domain: Domain,
        interpreter: NaturalLanguageInterpreter,
        **kwargs: Any,
    ) -> None:
        """Train the policy on given training trackers."""

        if not training_trackers:
            logger.error(
                f"Can not train '{self.__class__.__name__}'. No data was provided. "
                f"Skipping training of the policy."
            )
            return

        # dealing with training data
        tracker_state_features, label_ids, entity_tags = self.featurize_for_training(
            training_trackers,
            domain,
            interpreter,
            bilou_tagging=self.config[BILOU_FLAG],
            **kwargs,
        )

        self._label_data, encoded_all_labels = self._create_label_data(
            domain, interpreter
        )

        # extract actual training data to feed to model
        model_data = self._create_model_data(
            tracker_state_features, label_ids, entity_tags, encoded_all_labels
        )
        if model_data.is_empty():
            logger.error(
                f"Can not train '{self.__class__.__name__}'. No data was provided. "
                f"Skipping training of the policy."
            )
            return

        if self.config[ENTITY_RECOGNITION]:
            self._entity_tag_specs = self.featurizer.state_featurizer.entity_tag_specs

        # keep one example for persisting and loading
        self.data_example = model_data.first_data_example()

        if not self.finetune_mode:
            # This means the model wasn't loaded from a
            # previously trained model and hence needs
            # to be instantiated.
            self.model = TED(
                model_data.get_signature(),
                self.config,
                isinstance(self.featurizer, MaxHistoryTrackerFeaturizer),
                self._label_data,
                self._entity_tag_specs,
            )

        self.model.fit(
            model_data,
            self.config[EPOCHS],
            self.config[BATCH_SIZES],
            self.config[EVAL_NUM_EXAMPLES],
            self.config[EVAL_NUM_EPOCHS],
            batch_strategy=self.config[BATCH_STRATEGY],
            # eager=True,
        )

    def _featurize_tracker_for_e2e(
        self,
        tracker: DialogueStateTracker,
        domain: Domain,
        interpreter: NaturalLanguageInterpreter,
    ) -> List[List[Dict[Text, List["Features"]]]]:
        # construct two examples in the batch to be fed to the model -
        # one by featurizing last user text
        # and second - an optional one (see conditions below),
        # the first example in the constructed batch either does not contain user input
        # or uses intent or text based on whether TED is e2e only.
        tracker_state_features = self.featurizer.create_state_features(
            [tracker], domain, interpreter, use_text_for_last_user_input=self.only_e2e
        )
        # the second - text, but only after user utterance and if not only e2e
        if (
            tracker.latest_action_name == ACTION_LISTEN_NAME
            and TEXT in self.fake_features
            and not self.only_e2e
        ):
            tracker_state_features += self.featurizer.create_state_features(
                [tracker], domain, interpreter, use_text_for_last_user_input=True
            )
        return tracker_state_features

    def _pick_confidence(
        self, confidences: np.ndarray, similarities: np.ndarray
    ) -> Tuple[np.ndarray, bool]:
        # the confidences and similarities have shape (batch-size x number of actions)
        # batch-size can only be 1 or 2;
        # in the case batch-size==2, the first example contain user intent as features,
        # the second - user text as features
        if confidences.shape[0] > 2:
            raise ValueError(
                "We cannot pick prediction from batches of size more than 2."
            )
        # we use heuristic to pick correct prediction
        if confidences.shape[0] == 2:
            # we use similarities to pick appropriate input,
            # since it seems to be more accurate measure,
            # policy is trained to maximize the similarity not the confidence
            if (
                np.max(confidences[1]) > self.config[E2E_CONFIDENCE_THRESHOLD]
                # TODO maybe compare confidences is better
                and np.max(similarities[1]) > np.max(similarities[0])
            ):
                return confidences[1], True

            return confidences[0], False

        # by default the first example in a batch is the one to use for prediction
        return confidences[0], self.only_e2e

    def predict_action_probabilities(
        self,
        tracker: DialogueStateTracker,
        domain: Domain,
        interpreter: NaturalLanguageInterpreter,
        **kwargs: Any,
    ) -> PolicyPrediction:
        """Predicts the next action the bot should take.

        See the docstring of the parent class `Policy` for more information.
        """
        if self.model is None:
            return self._prediction(self._default_predictions(domain))

        # create model data from tracker
        tracker_state_features = self._featurize_tracker_for_e2e(
            tracker, domain, interpreter
        )
        model_data = self._create_model_data(tracker_state_features)

        output = self.model.predict(model_data)

        # take the last prediction in the sequence
        similarities = output["similarities"].numpy()[:, -1, :]
        confidences = output["action_scores"].numpy()[:, -1, :]
        # take correct prediction from batch
        confidence, is_e2e_prediction = self._pick_confidence(confidences, similarities)

        if self.config[LOSS_TYPE] == SOFTMAX and self.config[RANKING_LENGTH] > 0:
            confidence = rasa.utils.train_utils.normalize(
                confidence, self.config[RANKING_LENGTH]
            )

        optional_events = self._create_optional_event_for_entities(
            output, is_e2e_prediction, interpreter, tracker
        )

        return self._prediction(
            confidence.tolist(),
            is_end_to_end_prediction=is_e2e_prediction,
            optional_events=optional_events,
            diagnostic_data=rasa.utils.tensorflow.numpy.values_to_numpy(
                output.get(DIAGNOSTIC_DATA)
            ),
        )

    def _create_optional_event_for_entities(
        self,
        prediction_output: Dict[Text, tf.Tensor],
        is_e2e_prediction: bool,
        interpreter: NaturalLanguageInterpreter,
        tracker: DialogueStateTracker,
    ) -> Optional[List[Event]]:
        if tracker.latest_action_name != ACTION_LISTEN_NAME or not is_e2e_prediction:
            # entities belong only to the last user message
            # and only if user text was used for prediction,
            # a user message always comes after action listen
            return

        if not self.config[ENTITY_RECOGNITION]:
            # entity recognition is not turned on, no entities can be predicted
            return

        # The batch dimension of entity prediction is not the same as batch size,
        # rather it is the number of last (if max history featurizer else all)
        # text inputs in the batch
        # therefore, in order to pick entities from the latest user message
        # we need to pick entities from the last batch dimension of entity prediction
        (
            predicted_tags,
            confidence_values,
        ) = rasa.utils.train_utils.entity_label_to_tags(
            prediction_output,
            self._entity_tag_specs,
            self.config[BILOU_FLAG],
            prediction_index=-1,
        )

        if ENTITY_ATTRIBUTE_TYPE not in predicted_tags:
            # no entities detected
            return

        # entities belong to the last message of the tracker
        # convert the predicted tags to actual entities
        text = tracker.latest_message.text
        parsed_message = interpreter.featurize_message(Message(data={TEXT: text}))
        tokens = parsed_message.get(TOKENS_NAMES[TEXT])
        entities = EntityExtractor.convert_predictions_into_entities(
            text,
            tokens,
            predicted_tags,
            self.split_entities_config,
            confidences=confidence_values,
        )

        # add the extractor name
        for entity in entities:
            entity[EXTRACTOR] = "TEDPolicy"

        return [EntitiesAdded(entities)]

    def persist(self, path: Union[Text, Path]) -> None:
        """Persists the policy to a storage."""
        if self.model is None:
            logger.debug(
                "Method `persist(...)` was called without a trained model present. "
                "Nothing to persist then!"
            )
            return

        model_path = Path(path)
        tf_model_file = model_path / f"{SAVE_MODEL_FILE_NAME}.tf_model"

        rasa.shared.utils.io.create_directory_for_file(tf_model_file)

        self.featurizer.persist(path)

        if self.model.checkpoint_model:
            self.model.copy_best(str(tf_model_file))
        else:
            self.model.save(str(tf_model_file))

        io_utils.json_pickle(
            model_path / f"{SAVE_MODEL_FILE_NAME}.priority.pkl", self.priority
        )
        io_utils.pickle_dump(
            model_path / f"{SAVE_MODEL_FILE_NAME}.meta.pkl", self.config
        )
        io_utils.pickle_dump(
            model_path / f"{SAVE_MODEL_FILE_NAME}.data_example.pkl", self.data_example
        )
        io_utils.pickle_dump(
            model_path / f"{SAVE_MODEL_FILE_NAME}.fake_features.pkl",
            self.fake_features,
        )
        io_utils.pickle_dump(
            model_path / f"{SAVE_MODEL_FILE_NAME}.label_data.pkl",
            dict(self._label_data.data),
        )

        entity_tag_specs = (
            [tag_spec._asdict() for tag_spec in self._entity_tag_specs]
            if self._entity_tag_specs
            else []
        )
        rasa.shared.utils.io.dump_obj_as_json_to_file(
            model_path / f"{SAVE_MODEL_FILE_NAME}.entity_tag_specs.json",
            entity_tag_specs,
        )

    @classmethod
    def load(
        cls,
        path: Union[Text, Path],
        should_finetune: bool = False,
        epoch_override: int = defaults[EPOCHS],
        **kwargs: Any,
    ) -> "TEDPolicy":
        """Loads a policy from the storage.

        **Needs to load its featurizer**
        """
        model_path = Path(path)

        if not model_path.exists():
            raise Exception(
                f"Failed to load TED policy model. Path "
                f"'{model_path.absolute()}' doesn't exist."
            )

        tf_model_file = model_path / f"{SAVE_MODEL_FILE_NAME}.tf_model"

        featurizer = TrackerFeaturizer.load(path)

        if not (model_path / f"{SAVE_MODEL_FILE_NAME}.data_example.pkl").is_file():
            return cls(featurizer=featurizer)

        loaded_data = io_utils.pickle_load(
            model_path / f"{SAVE_MODEL_FILE_NAME}.data_example.pkl"
        )
        label_data = io_utils.pickle_load(
            model_path / f"{SAVE_MODEL_FILE_NAME}.label_data.pkl"
        )
        fake_features = io_utils.pickle_load(
            model_path / f"{SAVE_MODEL_FILE_NAME}.fake_features.pkl"
        )
        label_data = RasaModelData(data=label_data)
        meta = io_utils.pickle_load(model_path / f"{SAVE_MODEL_FILE_NAME}.meta.pkl")
        priority = io_utils.json_unpickle(
            model_path / f"{SAVE_MODEL_FILE_NAME}.priority.pkl"
        )
        entity_tag_specs = rasa.shared.utils.io.read_json_file(
            model_path / f"{SAVE_MODEL_FILE_NAME}.entity_tag_specs.json"
        )
        entity_tag_specs = [
            EntityTagSpec(
                tag_name=tag_spec["tag_name"],
                ids_to_tags={
                    int(key): value for key, value in tag_spec["ids_to_tags"].items()
                },
                tags_to_ids={
                    key: int(value) for key, value in tag_spec["tags_to_ids"].items()
                },
                num_tags=tag_spec["num_tags"],
            )
            for tag_spec in entity_tag_specs
        ]

        model_data_example = RasaModelData(
            label_key=LABEL_KEY, label_sub_key=LABEL_SUB_KEY, data=loaded_data
        )
        meta = rasa.utils.train_utils.update_similarity_type(meta)

        meta[EPOCHS] = epoch_override

        model = TED.load(
            str(tf_model_file),
            model_data_example,
            data_signature=model_data_example.get_signature(),
            config=meta,
            # during prediction we don't care about previous dialogue turns,
            # so to save computation time, use only the last one
            use_only_last_dialogue_turns=True,
            label_data=label_data,
            entity_tag_specs=entity_tag_specs,
            finetune_mode=should_finetune,
        )

        if not should_finetune:
            # build the graph for prediction
            predict_data_example = RasaModelData(
                label_key=LABEL_KEY,
                label_sub_key=LABEL_SUB_KEY,
                data={
                    feature_name: features
                    for feature_name, features in model_data_example.items()
                    if feature_name
                    # we need to remove label features for prediction if they are present
                    in PREDICTION_FEATURES
                },
            )
            model.build_for_predict(predict_data_example)

        return cls(
            featurizer=featurizer,
            priority=priority,
            model=model,
            fake_features=fake_features,
            entity_tag_specs=entity_tag_specs,
            should_finetune=should_finetune,
            **meta,
        )


class TED(TransformerRasaModel):
    def __init__(
        self,
        data_signature: Dict[Text, Dict[Text, List[FeatureSignature]]],
        config: Dict[Text, Any],
        use_only_last_dialogue_turns: bool,
        label_data: RasaModelData,
        entity_tag_specs: Optional[List[EntityTagSpec]],
    ) -> None:
        """Intializes the TED model.

        Args:
            data_signature: the data signature of the input data
            config: the model configuration
            use_only_last_dialogue_turns: if 'True' only the last dialogue turn will be used
            label_data: the label data
            entity_tag_specs: the entity tag specifications
        """
        super().__init__("TED", config, data_signature, label_data)

        self.use_only_last_dialogue_turns = use_only_last_dialogue_turns

        self.predict_data_signature = {
            feature_name: features
            for feature_name, features in data_signature.items()
            if feature_name in PREDICTION_FEATURES
        }

        self._entity_tag_specs = entity_tag_specs

        # optimizer
        self.optimizer = tf.keras.optimizers.Adam()

        # metrics
        self.action_loss = tf.keras.metrics.Mean(name="loss")
        self.action_acc = tf.keras.metrics.Mean(name="acc")
        self.entity_loss = tf.keras.metrics.Mean(name="e_loss")
        self.entity_f1 = tf.keras.metrics.Mean(name="e_f1")
        self.metrics_to_log += ["loss", "acc"]
        if self.config[ENTITY_RECOGNITION]:
            self.metrics_to_log += ["e_loss", "e_f1"]

        # needed for efficient prediction
        self.all_labels_embed: Optional[tf.Tensor] = None

        self._prepare_layers()

    def _check_data(self) -> None:
        if not any(key in [INTENT, TEXT] for key in self.data_signature.keys()):
            raise ValueError(
                f"No user features specified. "
                f"Cannot train '{self.__class__.__name__}' model."
            )

        if not any(
            key in [ACTION_NAME, ACTION_TEXT] for key in self.data_signature.keys()
        ):
            raise ValueError(
                f"No action features specified. "
                f"Cannot train '{self.__class__.__name__}' model."
            )
        if LABEL not in self.data_signature:
            raise ValueError(
                f"No label features specified. "
                f"Cannot train '{self.__class__.__name__}' model."
            )

    # ---CREATING LAYERS HELPERS---

    def _prepare_layers(self) -> None:
        for name in self.data_signature.keys():
            self._prepare_input_layers(name, self.data_signature[name])
            self._prepare_encoding_layers(name)

        for name in self.label_signature.keys():
            self._prepare_input_layers(name, self.label_signature[name])
            self._prepare_encoding_layers(name)

        self._prepare_transformer_layer(
            DIALOGUE,
            self.config[NUM_TRANSFORMER_LAYERS][DIALOGUE],
            self.config[TRANSFORMER_SIZE][DIALOGUE],
            self.config[DROP_RATE_DIALOGUE],
            self.config[DROP_RATE_ATTENTION],
        )

        self._prepare_embed_layers(DIALOGUE)
        self._prepare_embed_layers(LABEL)

        self._prepare_dot_product_loss(LABEL, self.config[SCALE_LOSS])

        if self.config[ENTITY_RECOGNITION]:
            self._prepare_entity_recognition_layers()

    def _prepare_input_layers(
        self, attribute_name: Text, data_signature: Dict[Text, List[FeatureSignature]]
    ) -> None:
        if attribute_name in SEQUENCE_FEATURES_TO_ENCODE:
            self._tf_layers[
                f"{attribute_name}_sequence_layer"
            ] = rasa_layers.RasaSequenceLayer(
                attribute_name, data_signature, self.config
            )
        elif SENTENCE in data_signature:
            sparse_to_dense_layer_options = {
                "reg_lambda": self.config[REGULARIZATION_CONSTANT],
            }

            self._tf_layers[
                f"{attribute_name}_sparse_dense_concat_layer"
            ] = rasa_layers.ConcatenateSparseDenseFeatures(
                attribute=attribute_name,
                feature_type=SENTENCE,
                data_signature=data_signature[SENTENCE],
                dropout_rate=self.config[DROP_RATE],
                sparse_dropout=self.config[SPARSE_INPUT_DROPOUT],
                dense_dropout=self.config[DENSE_INPUT_DROPOUT],
                sparse_to_dense_units=self.config[DENSE_DIMENSION][attribute_name],
                **sparse_to_dense_layer_options,
            )
        else:
            logger.debug(
                f"Creationg no input layers for '{attribute_name}' ({data_signature})"
            )

    def _prepare_encoding_layers(self, name: Text) -> None:
        """Create ffnn layer for given attribute name. The layer is used just before
        all dialogue features are combined.

        Args:
            name: attribute name
        """
        # create encoding layers only for the features which should be encoded;
        if name not in SENTENCE_FEATURES_TO_ENCODE + LABEL_FEATURES_TO_ENCODE:
            return
        # check that there are SENTENCE features for the attribute name in data
        if (
            name in SENTENCE_FEATURES_TO_ENCODE
            and FEATURE_TYPE_SENTENCE not in self.data_signature[name]
        ):
            return
        #  same for label_data
        if (
            name in LABEL_FEATURES_TO_ENCODE
            and FEATURE_TYPE_SENTENCE not in self.label_signature[name]
        ):
            return

        self._prepare_ffnn_layer(
            f"{name}",
            [self.config[ENCODING_DIMENSION]],
            self.config[DROP_RATE_DIALOGUE],
            prefix="encoding_layer",
        )

    # ---GRAPH BUILDING HELPERS---

    @staticmethod
    def _compute_dialogue_indices(
        tf_batch_data: Dict[Text, Dict[Text, List[tf.Tensor]]]
    ) -> None:
        dialogue_lengths = tf.cast(tf_batch_data[DIALOGUE][LENGTH][0], dtype=tf.int32)
        # wrap in a list, because that's the structure of tf_batch_data
        tf_batch_data[DIALOGUE][INDICES] = [
            (
                tf.map_fn(
                    tf.range,
                    dialogue_lengths,
                    fn_output_signature=tf.RaggedTensorSpec(
                        shape=[None], dtype=tf.int32
                    ),
                )
            ).values
        ]

    def _create_all_labels_embed(self) -> Tuple[tf.Tensor, tf.Tensor]:
        all_label_ids = self.tf_label_data[LABEL_KEY][LABEL_SUB_KEY][0]
        # labels cannot have all features "fake"
        all_labels_encoded = {}
        for key in self.tf_label_data.keys():
            if key != LABEL_KEY:
                attribute_features, _, _ = self._encode_real_features_per_attribute(
                    self.tf_label_data, key
                )
                all_labels_encoded[key] = attribute_features

        if (
            all_labels_encoded.get(f"{LABEL_KEY}_{ACTION_TEXT}") is not None
            and all_labels_encoded.get(f"{LABEL_KEY}_{ACTION_NAME}") is not None
        ):
            x = all_labels_encoded.pop(
                f"{LABEL_KEY}_{ACTION_TEXT}"
            ) + all_labels_encoded.pop(f"{LABEL_KEY}_{ACTION_NAME}")
        elif all_labels_encoded.get(f"{LABEL_KEY}_{ACTION_TEXT}") is not None:
            x = all_labels_encoded.pop(f"{LABEL_KEY}_{ACTION_TEXT}")
        else:
            x = all_labels_encoded.pop(f"{LABEL_KEY}_{ACTION_NAME}")

        # additional sequence axis is artifact of our RasaModelData creation
        # TODO check whether this should be solved in data creation
        x = tf.squeeze(x, axis=1)

        all_labels_embed = self._tf_layers[f"embed.{LABEL}"](x)

        return all_label_ids, all_labels_embed

    def _embed_dialogue(
        self,
        dialogue_in: tf.Tensor,
        tf_batch_data: Dict[Text, Dict[Text, List[tf.Tensor]]],
    ) -> Tuple[tf.Tensor, tf.Tensor, tf.Tensor, Optional[tf.Tensor]]:
        """Creates dialogue level embedding and mask.

        Args:
            dialogue_in: The encoded dialogue.
            tf_batch_data: Batch in model data format.

        Returns:
            The dialogue embedding, the mask, and (for diagnostic purposes)
            also the attention weights.
        """
        dialogue_lengths = tf.cast(tf_batch_data[DIALOGUE][LENGTH][0], tf.int32)
        mask = self._compute_mask(dialogue_lengths)

        dialogue_transformed, attention_weights = self._tf_layers[
            f"transformer.{DIALOGUE}"
        ](dialogue_in, 1 - mask, self._training)
        dialogue_transformed = tfa.activations.gelu(dialogue_transformed)

        if self.use_only_last_dialogue_turns:
            # pick last vector if max history featurizer is used
            dialogue_transformed = tf.expand_dims(
                self._last_token(dialogue_transformed, dialogue_lengths), 1
            )
            mask = tf.expand_dims(self._last_token(mask, dialogue_lengths), 1)

        dialogue_embed = self._tf_layers[f"embed.{DIALOGUE}"](dialogue_transformed)

        return dialogue_embed, mask, dialogue_transformed, attention_weights

    def _encode_features_per_attribute(
        self, tf_batch_data: Dict[Text, Dict[Text, List[tf.Tensor]]], attribute: Text
    ) -> Tuple[tf.Tensor, tf.Tensor, tf.Tensor]:
        # The input is a representation of 4d tensor of
        # shape (batch-size x dialogue-len x sequence-len x units) in 3d of shape
        # (sum of dialogue history length for all tensors in the batch x
        # max sequence length x number of features).

        # However, some dialogue turns contain non existent state features,
        # e.g. `intent` and `text` features are mutually exclusive,
        # as well as `action_name` and `action_text` are mutually exclusive,
        # or some dialogue turns don't contain any `slots`.
        # In order to create 4d full tensors, we created "fake" zero features for
        # these non existent state features. And filtered them during batch generation.
        # Therefore the first dimensions for different attributes are different.
        # It could happen that some batches don't contain "real" features at all,
        # e.g. large number of stories don't contain any `slots`.
        # Therefore actual input tensors will be empty.
        # Since we need actual numbers to create dialogue turn features, we create
        # zero tensors in `_encode_fake_features_per_attribute` for these attributes.
        return tf.cond(
            tf.shape(tf_batch_data[attribute][SENTENCE][0])[0] > 0,
            lambda: self._encode_real_features_per_attribute(tf_batch_data, attribute),
            lambda: self._encode_fake_features_per_attribute(tf_batch_data, attribute),
        )

    def _encode_fake_features_per_attribute(
        self, tf_batch_data: Dict[Text, Dict[Text, List[tf.Tensor]]], attribute: Text
    ) -> Tuple[tf.Tensor, tf.Tensor, tf.Tensor]:
        # we need to create real zero tensors with appropriate batch and dialogue dim
        # because they are passed to dialogue transformer
        attribute_mask = tf_batch_data[attribute][MASK][0]

        batch_dim = tf.shape(attribute_mask)[0]
        dialogue_dim = tf.shape(attribute_mask)[1]
        if attribute in set(SENTENCE_FEATURES_TO_ENCODE + LABEL_FEATURES_TO_ENCODE):
            units = self.config[ENCODING_DIMENSION]
        else:
            # state-level attributes don't get fed into encoding layer, hence use just the
            # output dimensionality after combining sparse & dense features
            units = self._tf_layers[
                f"{attribute}_sparse_dense_concat_layer"
            ].output_units
            # units = self._get_dense_units(tf_batch_data[attribute][SENTENCE], attribute)

        attribute_features = tf.zeros(
            (batch_dim, dialogue_dim, units), dtype=tf.float32
        )
        if attribute == TEXT:
            # if the input features are fake, we don't process them further,
            # but we need to calculate correct last dim (units) so that tf could infer
            # the last shape of the tensors
            text_transformer_units = self._tf_layers[
                f"{attribute}_sequence_layer"
            ].output_units

            text_transformer_output = tf.zeros(
                (0, 0, text_transformer_units), dtype=tf.float32
            )
            text_sequence_lengths = tf.zeros((0, 1), dtype=tf.int32)
        else:
            # simulate None with empty tensor of zeros
            text_transformer_output = tf.zeros((0,))
            text_sequence_lengths = tf.zeros((0,))

        return attribute_features, text_transformer_output, text_sequence_lengths

    @staticmethod
    def _create_last_dialogue_turns_mask(
        tf_batch_data: Dict[Text, Dict[Text, List[tf.Tensor]]], attribute: Text
    ) -> tf.Tensor:
        # Since use_only_last_dialogue_turns is True,
        # we need to find the locations of last dialogue turns in
        # (combined batch dimension and dialogue length,) dimension,
        # so that we can use `_sequence_lengths` as a boolean  mask to pick
        # which ones are "real" textual input in these last dialogue turns.

        # In order to do that we can use given `dialogue_lengths`.
        # For example:
        # If we have `dialogue_lengths = [2, 1, 3]`, than
        # `dialogue_indices = [0, 1, 0, 0, 1, 2]` here we can spot that `0`
        # always indicates the first dialogue turn,
        # which means that previous dialogue turn is the last dialogue turn.
        # Combining this with the fact that the last element in
        # `dialogue_indices` is always the last dialogue turn, we can add
        # a `0` to the end, getting
        # `_dialogue_indices = [0, 1, 0, 0, 1, 2, 0]`.
        # Then removing the first element
        # `_last_dialogue_turn_inverse_indicator = [1, 0, 0, 1, 2, 0]`
        # we see that `0` points to the last dialogue turn.
        # We convert all positive numbers to `True` and take
        # the inverse mask to get
        # `last_dialogue_mask = [0, 1, 1, 0, 0, 1],
        # which precisely corresponds to the fact that first dialogue is of
        # length 2, the second 1 and the third 3.
        last_dialogue_turn_mask = tf.math.logical_not(
            tf.cast(
                tf.concat(
                    [
                        tf_batch_data[DIALOGUE][INDICES][0],
                        tf.zeros((1,), dtype=tf.int32),
                    ],
                    axis=0,
                )[1:],
                dtype=tf.bool,
            )
        )
        # get only the indices of real inputs
        return tf.boolean_mask(
            last_dialogue_turn_mask,
            tf.reshape(tf_batch_data[attribute][SEQUENCE_LENGTH][0], (-1,)),
        )

    def _encode_real_features_per_attribute(
        self, tf_batch_data: Dict[Text, Dict[Text, List[tf.Tensor]]], attribute: Text
    ) -> Tuple[tf.Tensor, tf.Tensor, tf.Tensor]:
        """Encodes features for a given attribute.

        Args:
            tf_batch_data: dictionary mapping every attribute to its features and masks
            attribute: the attribute we will encode features for
            (e.g., ACTION_NAME, INTENT)

        Returns:
            A tensor combining  all features for `attribute`
        """
        # simulate None with empty tensor of zeros
        text_transformer_output = tf.zeros((0,))
        text_sequence_lengths = tf.zeros((0,))

        if attribute in SEQUENCE_FEATURES_TO_ENCODE:
            # sequence_lengths contain `0` for "fake" features, while
            # tf_batch_data[attribute] contain only "real" features
            sequence_lengths = tf_batch_data[attribute][SEQUENCE_LENGTH][0]
            # extract only nonzero lengths and cast to int
            sequence_lengths = tf.cast(
                tf.boolean_mask(sequence_lengths, sequence_lengths), dtype=tf.int32
            )
            # boolean mask returns flat tensor
            sequence_lengths = tf.expand_dims(sequence_lengths, axis=-1)

            mask_sequence_text = tf.squeeze(
                self._compute_mask(sequence_lengths), axis=1
            )
            # add 1 to sequence lengths to account for sentence features
            sequence_lengths += 1
            mask_text = tf.squeeze(self._compute_mask(sequence_lengths), axis=1)

<<<<<<< HEAD
            _inputs = (
=======
            attribute_features, _, _, _, _ = self._create_sequence(
>>>>>>> a06e9098
                tf_batch_data[attribute][SEQUENCE],
                tf_batch_data[attribute][SENTENCE],
                mask_sequence_text,
                mask_text,
            )
            attribute_features, _, _, _ = self._tf_layers[
                f"{attribute}_sequence_layer"
            ](_inputs, masked_lm_loss=self.config[MASKED_LM], training=self._training,)

            if attribute == TEXT:
                text_transformer_output = attribute_features
                text_sequence_lengths = sequence_lengths

                if self.use_only_last_dialogue_turns:
                    # get the location of all last dialogue inputs
                    last_dialogue_turns_mask = self._create_last_dialogue_turns_mask(
                        tf_batch_data, attribute
                    )
                    # pick outputs that correspond to the last dialogue turns
                    text_transformer_output = tf.boolean_mask(
                        text_transformer_output, last_dialogue_turns_mask
                    )
                    text_sequence_lengths = tf.boolean_mask(
                        text_sequence_lengths, last_dialogue_turns_mask
                    )

            # resulting attribute features will have shape
            # combined batch dimension and dialogue length x 1 x units
            attribute_features = tf.expand_dims(
                self._last_token(
                    attribute_features, tf.squeeze(sequence_lengths, axis=-1)
                ),
                axis=1,
            )

        else:
            # resulting attribute features will have shape
            # combined batch dimension and dialogue length x 1 x units
            _inputs = (tf_batch_data[attribute][SENTENCE],)
            attribute_features = self._tf_layers[
                f"{attribute}_sparse_dense_concat_layer"
            ](_inputs, training=self._training)

        if attribute in SENTENCE_FEATURES_TO_ENCODE + LABEL_FEATURES_TO_ENCODE:
            attribute_features = self._tf_layers[f"encoding_layer.{attribute}"](
                attribute_features
            )

        # attribute features have shape
        # (combined batch dimension and dialogue length x 1 x units)
        # convert them back to their original shape of
        # batch size x dialogue length x units
        attribute_features = self._convert_to_original_shape(
            attribute_features, tf_batch_data, attribute
        )

        return attribute_features, text_transformer_output, text_sequence_lengths

    @staticmethod
    def _convert_to_original_shape(
        attribute_features: tf.Tensor,
        tf_batch_data: Dict[Text, Dict[Text, List[tf.Tensor]]],
        attribute: Text,
    ) -> tf.Tensor:
        """Transform attribute features back to original shape.

        Given shape: (combined batch and dialogue dimension x 1 x units)
        Original shape: (batch x dialogue length x units)

        Args:
            attribute_features: the "real" features to convert
            attribute_mask:  the tensor containing the position of "real" features
                in the dialogue, shape is (batch-size x dialogue_len x 1)
            dialogue_lengths: the tensor containing the actual dialogue length,
                shape is (batch-size,)

        Returns:
            The converted attribute features
        """
        # in order to convert the attribute features with shape
        # (combined batch-size and dialogue length x 1 x units)
        # to a shape of (batch-size x dialogue length x units)
        # we use tf.scatter_nd. Therefore, we need the target shape and the indices
        # mapping the values of attribute features to the position in the resulting
        # tensor.

        # attribute_mask has shape batch x dialogue_len x 1
        attribute_mask = tf_batch_data[attribute][MASK][0]

        if attribute in SENTENCE_FEATURES_TO_ENCODE + STATE_LEVEL_FEATURES:
            dialogue_lengths = tf.cast(
                tf_batch_data[DIALOGUE][LENGTH][0], dtype=tf.int32
            )
            dialogue_indices = tf_batch_data[DIALOGUE][INDICES][0]
        else:
            # for labels, dialogue length is a fake dim and equal to 1
            dialogue_lengths = tf.ones((tf.shape(attribute_mask)[0],), dtype=tf.int32)
            dialogue_indices = tf.zeros((tf.shape(attribute_mask)[0],), dtype=tf.int32)

        batch_dim = tf.shape(attribute_mask)[0]
        dialogue_dim = tf.shape(attribute_mask)[1]
        units = attribute_features.shape[-1]

        # attribute_mask has shape (batch x dialogue_len x 1), remove last dimension
        attribute_mask = tf.cast(tf.squeeze(attribute_mask, axis=-1), dtype=tf.int32)
        # sum of attribute mask contains number of dialogue turns with "real" features
        non_fake_dialogue_lengths = tf.reduce_sum(attribute_mask, axis=-1)
        # create the batch indices
        batch_indices = tf.repeat(tf.range(batch_dim), non_fake_dialogue_lengths)

        # attribute_mask has shape (batch x dialogue_len x 1), while
        # dialogue_indices has shape (combined_dialogue_len,)
        # in order to find positions of real input we need to flatten
        # attribute mask to (combined_dialogue_len,)
        dialogue_indices_mask = tf.boolean_mask(
            attribute_mask, tf.sequence_mask(dialogue_lengths, dtype=tf.int32)
        )
        # pick only those indices that contain "real" input
        dialogue_indices = tf.boolean_mask(dialogue_indices, dialogue_indices_mask)

        indices = tf.stack([batch_indices, dialogue_indices], axis=1)

        shape = tf.convert_to_tensor([batch_dim, dialogue_dim, units])
        attribute_features = tf.squeeze(attribute_features, axis=1)

        return tf.scatter_nd(indices, attribute_features, shape)

    def _process_batch_data(
        self, tf_batch_data: Dict[Text, Dict[Text, List[tf.Tensor]]]
    ) -> Tuple[tf.Tensor, Optional[tf.Tensor], Optional[tf.Tensor]]:
        """Encodes batch data.

        Combines intent and text and action name and action text if both are present.

        Args:
            tf_batch_data: dictionary mapping every attribute to its features and masks

        Returns:
             Tensor: encoding of all features in the batch, combined;
        """
        # encode each attribute present in tf_batch_data
        text_transformer_output = None
        text_sequence_lengths = None
        batch_encoded = {}
        for attribute in tf_batch_data.keys():
            if attribute in SENTENCE_FEATURES_TO_ENCODE + STATE_LEVEL_FEATURES:
                (
                    attribute_features,
                    _text_transformer_output,
                    _text_sequence_lengths,
                ) = self._encode_features_per_attribute(tf_batch_data, attribute)

                batch_encoded[attribute] = attribute_features
                if attribute == TEXT:
                    text_transformer_output = _text_transformer_output
                    text_sequence_lengths = _text_sequence_lengths

        # if both action text and action name are present, combine them; otherwise,
        # return the one which is present

        if (
            batch_encoded.get(ACTION_TEXT) is not None
            and batch_encoded.get(ACTION_NAME) is not None
        ):
            batch_action = batch_encoded.pop(ACTION_TEXT) + batch_encoded.pop(
                ACTION_NAME
            )
        elif batch_encoded.get(ACTION_TEXT) is not None:
            batch_action = batch_encoded.pop(ACTION_TEXT)
        else:
            batch_action = batch_encoded.pop(ACTION_NAME)
        # same for user input
        if (
            batch_encoded.get(INTENT) is not None
            and batch_encoded.get(TEXT) is not None
        ):
            batch_user = batch_encoded.pop(INTENT) + batch_encoded.pop(TEXT)
        elif batch_encoded.get(TEXT) is not None:
            batch_user = batch_encoded.pop(TEXT)
        else:
            batch_user = batch_encoded.pop(INTENT)

        batch_features = [batch_user, batch_action]
        # once we have user input and previous action,
        # add all other attributes (SLOTS, ACTIVE_LOOP, etc.) to batch_features;
        for key in batch_encoded.keys():
            batch_features.append(batch_encoded.get(key))

        batch_features = tf.concat(batch_features, axis=-1)

        return batch_features, text_transformer_output, text_sequence_lengths

    def _reshape_for_entities(
        self,
        tf_batch_data: Dict[Text, Dict[Text, List[tf.Tensor]]],
        dialogue_transformer_output: tf.Tensor,
        text_transformer_output: tf.Tensor,
        text_sequence_lengths: tf.Tensor,
    ) -> Tuple[tf.Tensor, tf.Tensor, tf.Tensor]:
        # The first dim of the output of the text sequence transformer is the same
        # as number of "real" features for `text` at the last dialogue turns
        # (let's call it `N`),
        # which corresponds to the first dim of the tag ids tensor.
        # To calculate the loss for entities we need the output of the text
        # sequence transformer (shape: N x sequence length x units),
        # the output of the dialogue transformer
        # (shape: batch size x dialogue length x units) and the tag ids for the
        # entities (shape: N x sequence length - 1 x units)
        # In order to process the tensors, they need to have the same shape.
        # Convert the output of the dialogue transformer to shape
        # (N x 1 x units).

        # Note: The CRF layer cannot handle 4D tensors. E.g. we cannot use the shape
        # batch size x dialogue length x sequence length x units

        # convert the output of the dialogue transformer
        # to shape (real entity dim x 1 x units)
        attribute_mask = tf_batch_data[TEXT][MASK][0]
        dialogue_lengths = tf.cast(tf_batch_data[DIALOGUE][LENGTH][0], tf.int32)

        if self.use_only_last_dialogue_turns:
            # pick outputs that correspond to the last dialogue turns
            attribute_mask = tf.expand_dims(
                self._last_token(attribute_mask, dialogue_lengths), axis=1
            )
        dialogue_transformer_output = tf.boolean_mask(
            dialogue_transformer_output, tf.squeeze(attribute_mask, axis=-1)
        )

        # boolean mask removed axis=1, add it back
        dialogue_transformer_output = tf.expand_dims(
            dialogue_transformer_output, axis=1
        )

        # broadcast the dialogue transformer output sequence-length-times to get the
        # same shape as the text sequence transformer output
        dialogue_transformer_output = tf.tile(
            dialogue_transformer_output, (1, tf.shape(text_transformer_output)[1], 1)
        )

        # concat the output of the dialogue transformer to the output of the text
        # sequence transformer (adding context)
        # resulting shape (N x sequence length x 2 units)
        # N = number of "real" features for `text` at the last dialogue turns
        text_transformed = tf.concat(
            [text_transformer_output, dialogue_transformer_output], axis=-1
        )

        text_mask = tf.squeeze(self._compute_mask(text_sequence_lengths), axis=1)
        # add zeros to match the shape of text_transformed, because
        # max sequence length might differ, since it is calculated dynamically
        # based on a subset of sequence lengths
        sequence_diff = tf.shape(text_transformed)[1] - tf.shape(text_mask)[1]
        text_mask = tf.pad(text_mask, [[0, 0], [0, sequence_diff], [0, 0]])

        # remove additional dims and sentence features
        text_sequence_lengths = tf.reshape(text_sequence_lengths, (-1,)) - 1

        return text_transformed, text_mask, text_sequence_lengths

    # ---TRAINING---

    def _batch_loss_entities(
        self,
        tf_batch_data: Dict[Text, Dict[Text, List[tf.Tensor]]],
        dialogue_transformer_output: tf.Tensor,
        text_transformer_output: tf.Tensor,
        text_sequence_lengths: tf.Tensor,
    ) -> tf.Tensor:
        # It could happen that some batches don't contain "real" features for `text`,
        # e.g. large number of stories are intent only.
        # Therefore actual `text_transformer_output` will be empty.
        # We cannot create a loss with empty tensors.
        # Since we need actual numbers to create a full loss, we output
        # zero in this case.
        return tf.cond(
            tf.shape(text_transformer_output)[0] > 0,
            lambda: self._real_batch_loss_entities(
                tf_batch_data,
                dialogue_transformer_output,
                text_transformer_output,
                text_sequence_lengths,
            ),
            lambda: tf.constant(0.0),
        )

    def _real_batch_loss_entities(
        self,
        tf_batch_data: Dict[Text, Dict[Text, List[tf.Tensor]]],
        dialogue_transformer_output: tf.Tensor,
        text_transformer_output: tf.Tensor,
        text_sequence_lengths: tf.Tensor,
    ) -> tf.Tensor:

        text_transformed, text_mask, text_sequence_lengths = self._reshape_for_entities(
            tf_batch_data,
            dialogue_transformer_output,
            text_transformer_output,
            text_sequence_lengths,
        )

        tag_ids = tf_batch_data[ENTITY_TAGS][IDS][0]
        # add a zero (no entity) for the sentence features to match the shape of inputs
        sequence_diff = tf.shape(text_transformed)[1] - tf.shape(tag_ids)[1]
        tag_ids = tf.pad(tag_ids, [[0, 0], [0, sequence_diff], [0, 0]])

        loss, f1, _ = self._calculate_entity_loss(
            text_transformed,
            tag_ids,
            text_mask,
            text_sequence_lengths,
            ENTITY_ATTRIBUTE_TYPE,
        )

        self.entity_loss.update_state(loss)
        self.entity_f1.update_state(f1)

        return loss

    @staticmethod
    def _get_labels_embed(
        label_ids: tf.Tensor, all_labels_embed: tf.Tensor
    ) -> tf.Tensor:
        # instead of processing labels again, gather embeddings from
        # all_labels_embed using label ids

        indices = tf.cast(label_ids[:, :, 0], tf.int32)
        labels_embed = tf.gather(all_labels_embed, indices)

        return labels_embed

    def batch_loss(
        self, batch_in: Union[Tuple[tf.Tensor], Tuple[np.ndarray]]
    ) -> tf.Tensor:
        """Calculates the loss for the given batch.

        Args:
            batch_in: The batch.

        Returns:
            The loss of the given batch.
        """
        tf_batch_data = self.batch_to_model_data_format(batch_in, self.data_signature)
        self._compute_dialogue_indices(tf_batch_data)

        all_label_ids, all_labels_embed = self._create_all_labels_embed()

        label_ids = tf_batch_data[LABEL_KEY][LABEL_SUB_KEY][0]
        labels_embed = self._get_labels_embed(label_ids, all_labels_embed)

        (
            dialogue_in,
            text_transformer_output,
            text_sequence_lengths,
        ) = self._process_batch_data(tf_batch_data)
        (
            dialogue_embed,
            dialogue_mask,
            dialogue_transformer_output,
            _,
        ) = self._embed_dialogue(dialogue_in, tf_batch_data)
        dialogue_mask = tf.squeeze(dialogue_mask, axis=-1)

        losses = []

        loss, acc = self._tf_layers[f"loss.{LABEL}"](
            dialogue_embed,
            labels_embed,
            label_ids,
            all_labels_embed,
            all_label_ids,
            dialogue_mask,
        )
        losses.append(loss)

        if (
            self.config[ENTITY_RECOGNITION]
            and text_transformer_output is not None
            and text_sequence_lengths is not None
        ):
            losses.append(
                self._batch_loss_entities(
                    tf_batch_data,
                    dialogue_transformer_output,
                    text_transformer_output,
                    text_sequence_lengths,
                )
            )

        self.action_loss.update_state(loss)
        self.action_acc.update_state(acc)

        return tf.math.add_n(losses)

    # ---PREDICTION---

    def prepare_for_predict(self) -> None:
        """Prepares the model for prediction."""
        _, self.all_labels_embed = self._create_all_labels_embed()

    def batch_predict(
        self, batch_in: Union[Tuple[tf.Tensor], Tuple[np.ndarray]]
    ) -> Dict[Text, tf.Tensor]:
        """Predicts the output of the given batch.

        Args:
            batch_in: The batch.

        Returns:
            The output to predict.
        """
        if self.all_labels_embed is None:
            raise ValueError(
                "The model was not prepared for prediction. "
                "Call `prepare_for_predict` first."
            )

        tf_batch_data = self.batch_to_model_data_format(
            batch_in, self.predict_data_signature
        )
        self._compute_dialogue_indices(tf_batch_data)

        (
            dialogue_in,
            text_transformer_output,
            text_sequence_lengths,
        ) = self._process_batch_data(tf_batch_data)
        (
            dialogue_embed,
            dialogue_mask,
            dialogue_transformer_output,
            attention_weights,
        ) = self._embed_dialogue(dialogue_in, tf_batch_data)
        dialogue_mask = tf.squeeze(dialogue_mask, axis=-1)

        sim_all = self._tf_layers[f"loss.{LABEL}"].sim(
            dialogue_embed[:, :, tf.newaxis, :],
            self.all_labels_embed[tf.newaxis, tf.newaxis, :, :],
            dialogue_mask,
        )

        scores = self._tf_layers[f"loss.{LABEL}"].confidence_from_sim(
            sim_all, self.config[SIMILARITY_TYPE]
        )
        predictions = {
            "action_scores": scores,
            "similarities": sim_all,
            DIAGNOSTIC_DATA: {"attention_weights": attention_weights},
        }

        if (
            self.config[ENTITY_RECOGNITION]
            and text_transformer_output is not None
            and text_sequence_lengths is not None
        ):
            pred_ids, confidences = self._batch_predict_entities(
                tf_batch_data,
                dialogue_transformer_output,
                text_transformer_output,
                text_sequence_lengths,
            )
            name = ENTITY_ATTRIBUTE_TYPE
            predictions[f"e_{name}_ids"] = pred_ids
            predictions[f"e_{name}_scores"] = confidences

        return predictions

    def _batch_predict_entities(
        self,
        tf_batch_data: Dict[Text, Dict[Text, List[tf.Tensor]]],
        dialogue_transformer_output: tf.Tensor,
        text_transformer_output: tf.Tensor,
        text_sequence_lengths: tf.Tensor,
    ) -> Tuple[tf.Tensor, tf.Tensor]:
        # It could happen that current prediction turn don't contain
        # "real" features for `text`,
        # Therefore actual `text_transformer_output` will be empty.
        # We cannot predict entities with empty tensors.
        # Since we need to output some tensors of the same shape, we output
        # zero tensors.
        return tf.cond(
            tf.shape(text_transformer_output)[0] > 0,
            lambda: self._real_batch_predict_entities(
                tf_batch_data,
                dialogue_transformer_output,
                text_transformer_output,
                text_sequence_lengths,
            ),
            lambda: (
                # the output is of shape (batch_size, max_seq_len)
                tf.zeros(tf.shape(text_transformer_output)[:2], dtype=tf.int32),
                tf.zeros(tf.shape(text_transformer_output)[:2], dtype=tf.float32),
            ),
        )

    def _real_batch_predict_entities(
        self,
        tf_batch_data: Dict[Text, Dict[Text, List[tf.Tensor]]],
        dialogue_transformer_output: tf.Tensor,
        text_transformer_output: tf.Tensor,
        text_sequence_lengths: tf.Tensor,
    ) -> Tuple[tf.Tensor, tf.Tensor]:

        text_transformed, _, text_sequence_lengths = self._reshape_for_entities(
            tf_batch_data,
            dialogue_transformer_output,
            text_transformer_output,
            text_sequence_lengths,
        )

        name = ENTITY_ATTRIBUTE_TYPE

        _logits = self._tf_layers[f"embed.{name}.logits"](text_transformed)

        return self._tf_layers[f"crf.{name}"](_logits, text_sequence_lengths)


# pytype: enable=key-error<|MERGE_RESOLUTION|>--- conflicted
+++ resolved
@@ -1226,17 +1226,13 @@
             sequence_lengths += 1
             mask_text = tf.squeeze(self._compute_mask(sequence_lengths), axis=1)
 
-<<<<<<< HEAD
             _inputs = (
-=======
-            attribute_features, _, _, _, _ = self._create_sequence(
->>>>>>> a06e9098
                 tf_batch_data[attribute][SEQUENCE],
                 tf_batch_data[attribute][SENTENCE],
                 mask_sequence_text,
                 mask_text,
             )
-            attribute_features, _, _, _ = self._tf_layers[
+            attribute_features, _, _, _, _ = self._tf_layers[
                 f"{attribute}_sequence_layer"
             ](_inputs, masked_lm_loss=self.config[MASKED_LM], training=self._training,)
 
