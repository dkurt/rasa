import copy
import logging
from pathlib import Path
from collections import defaultdict

import numpy as np
import rasa.shared.utils.io
import tensorflow as tf
import tensorflow_addons as tfa
from typing import Any, List, Optional, Text, Dict, Tuple, Union, TYPE_CHECKING

import rasa.utils.io as io_utils
from rasa.shared.core.domain import Domain
from rasa.core.featurizers.tracker_featurizers import (
    TrackerFeaturizer,
    FullDialogueTrackerFeaturizer,
    MaxHistoryTrackerFeaturizer,
)
from rasa.core.featurizers.single_state_featurizer import SingleStateFeaturizer
from rasa.shared.nlu.constants import ACTION_TEXT, ACTION_NAME, INTENT, TEXT, ENTITIES
from rasa.shared.nlu.interpreter import NaturalLanguageInterpreter
from rasa.core.policies.policy import Policy
from rasa.core.constants import DEFAULT_POLICY_PRIORITY, DIALOGUE
from rasa.shared.core.constants import ACTIVE_LOOP, SLOTS, ACTION_LISTEN_NAME
from rasa.shared.core.trackers import DialogueStateTracker
from rasa.shared.core.generator import TrackerWithCachedStates
from rasa.utils import train_utils
from rasa.utils.tensorflow.models import RasaModel, TransformerRasaModel
from rasa.utils.tensorflow.model_data import (
    RasaModelData,
    FeatureSignature,
    FeatureArray,
)
from rasa.utils.tensorflow.model_data_utils import convert_to_data_format
from rasa.utils.tensorflow.constants import (
    LABEL,
    TRANSFORMER_SIZE,
    NUM_TRANSFORMER_LAYERS,
    NUM_HEADS,
    BATCH_SIZES,
    BATCH_STRATEGY,
    EPOCHS,
    RANDOM_SEED,
    RANKING_LENGTH,
    LOSS_TYPE,
    SIMILARITY_TYPE,
    NUM_NEG,
    EVAL_NUM_EXAMPLES,
    EVAL_NUM_EPOCHS,
    NEGATIVE_MARGIN_SCALE,
    REGULARIZATION_CONSTANT,
    SCALE_LOSS,
    USE_MAX_NEG_SIM,
    MAX_NEG_SIM,
    MAX_POS_SIM,
    EMBEDDING_DIMENSION,
    DROP_RATE_DIALOGUE,
    DROP_RATE_LABEL,
    DROP_RATE,
    DROP_RATE_ATTENTION,
    WEIGHT_SPARSITY,
    KEY_RELATIVE_ATTENTION,
    VALUE_RELATIVE_ATTENTION,
    MAX_RELATIVE_POSITION,
    SOFTMAX,
    AUTO,
    BALANCED,
    TENSORBOARD_LOG_DIR,
    TENSORBOARD_LOG_LEVEL,
    CHECKPOINT_MODEL,
    ENCODING_DIMENSION,
    UNIDIRECTIONAL_ENCODER,
    SEQUENCE,
    SEQUENCE_LENGTH,
    SENTENCE,
    SEQUENCE_LENGTH,
    DENSE_DIMENSION,
    CONCAT_DIMENSION,
    E2E_CONFIDENCE_THRESHOLD,
    SPARSE_INPUT_DROPOUT,
    DENSE_INPUT_DROPOUT,
    MASKED_LM,
    MASK,
<<<<<<< HEAD
    HIDDEN_LAYERS_SIZES,
=======
    FEATURIZERS,
>>>>>>> c4a7a2d3
)


if TYPE_CHECKING:
    from rasa.shared.nlu.training_data.features import Features


logger = logging.getLogger(__name__)

LABEL_KEY = LABEL
LABEL_SUB_KEY = "ids"
LENGTH = "length"
POSSIBLE_FEATURE_TYPES = [SEQUENCE, SENTENCE]
SENTENCE_FEATURES_TO_ENCODE = [INTENT, TEXT, ACTION_NAME, ACTION_TEXT]
SEQUENCE_FEATURES_TO_ENCODE = [TEXT, ACTION_TEXT]
LABEL_FEATURES_TO_ENCODE = [f"{LABEL}_{ACTION_NAME}", f"{LABEL}_{ACTION_TEXT}"]
STATE_LEVEL_FEATURES = [ENTITIES, SLOTS, ACTIVE_LOOP]

SAVE_MODEL_FILE_NAME = "ted_policy"


class TEDPolicy(Policy):
    """Transformer Embedding Dialogue (TED) Policy is described in
    https://arxiv.org/abs/1910.00486.
    This policy has a pre-defined architecture, which comprises the
    following steps:
        - concatenate user input (user intent and entities), previous system actions,
          slots and active forms for each time step into an input vector to
          pre-transformer embedding layer;
        - feed it to transformer;
        - apply a dense layer to the output of the transformer to get embeddings of a
          dialogue for each time step;
        - apply a dense layer to create embeddings for system actions for each time
          step;
        - calculate the similarity between the dialogue embedding and embedded system
          actions. This step is based on the StarSpace
          (https://arxiv.org/abs/1709.03856) idea.
    """

    # please make sure to update the docs when changing a default parameter
    defaults = {
        # ## Architecture of the used neural network
        # Hidden layer sizes for layers before the dialogue and label embedding layers.
        # The number of hidden layers is equal to the length of the corresponding
        # list.
        # TODO add 2 parallel NNs: transformer for text and ffnn for names
        # Hidden layer sizes for layers before the embedding layers for user message
        # and labels.
        # The number of hidden layers is equal to the length of the corresponding
        # list.
        HIDDEN_LAYERS_SIZES: {TEXT: [], ACTION_TEXT: []},
        DENSE_DIMENSION: {
            TEXT: 128,
            ACTION_TEXT: 128,
            f"{LABEL}_{ACTION_TEXT}": 20,
            INTENT: 20,
            ACTION_NAME: 20,
            f"{LABEL}_{ACTION_NAME}": 20,
        },
        CONCAT_DIMENSION: {TEXT: 128, ACTION_TEXT: 128},
        ENCODING_DIMENSION: 50,
        # Number of units in transformer
        TRANSFORMER_SIZE: 128,
        # Number of transformer layers
        NUM_TRANSFORMER_LAYERS: 1,
        # Number of attention heads in transformer
        NUM_HEADS: 4,
        # If 'True' use key relative embeddings in attention
        KEY_RELATIVE_ATTENTION: False,
        # If 'True' use value relative embeddings in attention
        VALUE_RELATIVE_ATTENTION: False,
        # Max position for relative embeddings
        MAX_RELATIVE_POSITION: None,
        # Use a unidirectional or bidirectional encoder.
        UNIDIRECTIONAL_ENCODER: True,
        # ## Training parameters
        # Initial and final batch sizes:
        # Batch size will be linearly increased for each epoch.
        BATCH_SIZES: [64, 256],
        # Strategy used whenc creating batches.
        # Can be either 'sequence' or 'balanced'.
        BATCH_STRATEGY: BALANCED,
        # Number of epochs to train
        EPOCHS: 1,
        # Set random seed to any 'int' to get reproducible results
        RANDOM_SEED: None,
        # ## Parameters for embeddings
        # Dimension size of embedding vectors
        EMBEDDING_DIMENSION: 20,
        # The number of incorrect labels. The algorithm will minimize
        # their similarity to the user input during training.
        NUM_NEG: 20,
        # Type of similarity measure to use, either 'auto' or 'cosine' or 'inner'.
        SIMILARITY_TYPE: AUTO,
        # The type of the loss function, either 'softmax' or 'margin'.
        LOSS_TYPE: SOFTMAX,
        # Number of top actions to normalize scores for loss type 'softmax'.
        # Set to 0 to turn off normalization.
        RANKING_LENGTH: 10,
        # Indicates how similar the algorithm should try to make embedding vectors
        # for correct labels.
        # Should be 0.0 < ... < 1.0 for 'cosine' similarity type.
        MAX_POS_SIM: 0.8,
        # Maximum negative similarity for incorrect labels.
        # Should be -1.0 < ... < 1.0 for 'cosine' similarity type.
        MAX_NEG_SIM: -0.2,
        # If 'True' the algorithm only minimizes maximum similarity over
        # incorrect intent labels, used only if 'loss_type' is set to 'margin'.
        USE_MAX_NEG_SIM: True,
        # If 'True' scale loss inverse proportionally to the confidence
        # of the correct prediction
        SCALE_LOSS: True,
        # ## Regularization parameters
        # The scale of regularization
        REGULARIZATION_CONSTANT: 0.001,
        # The scale of how important is to minimize the maximum similarity
        # between embeddings of different labels,
        # used only if 'loss_type' is set to 'margin'.
        NEGATIVE_MARGIN_SCALE: 0.8,
        # Dropout rate for embedding layers of dialogue features.
        DROP_RATE_DIALOGUE: 0.1,
        # Dropout rate for embedding layers of utterance level features.
        DROP_RATE: 0.0,
        # Dropout rate for embedding layers of label, e.g. action, features.
        DROP_RATE_LABEL: 0.0,
        # Dropout rate for attention.
        DROP_RATE_ATTENTION: 0,
        # Sparsity of the weights in dense layers
        WEIGHT_SPARSITY: 0.8,
        # If 'True' apply dropout to sparse input tensors
        SPARSE_INPUT_DROPOUT: True,
        # If 'True' apply dropout to dense input tensors
        DENSE_INPUT_DROPOUT: True,
        # If 'True' random tokens of the input message will be masked and the model
        # should predict those tokens.
        MASKED_LM: False,
        # ## Evaluation parameters
        # How often calculate validation accuracy.
        # Small values may hurt performance, e.g. model accuracy.
        EVAL_NUM_EPOCHS: 20,
        # How many examples to use for hold out validation set
        # Large values may hurt performance, e.g. model accuracy.
        EVAL_NUM_EXAMPLES: 0,
        # If you want to use tensorboard to visualize training and validation metrics,
        # set this option to a valid output directory.
        TENSORBOARD_LOG_DIR: None,
        # Define when training metrics for tensorboard should be logged.
        # Either after every epoch or for every training step.
        # Valid values: 'epoch' and 'minibatch'
        TENSORBOARD_LOG_LEVEL: "epoch",
        # Perform model checkpointing
        CHECKPOINT_MODEL: False,
        # Only pick e2e prediction if the policy is confident enough
        E2E_CONFIDENCE_THRESHOLD: 0.5,
        # Specify what features to use as sequence and sentence features.
        # By default all features in the pipeline are used.
        FEATURIZERS: [],
    }

    @staticmethod
    def _standard_featurizer(max_history: Optional[int] = None) -> TrackerFeaturizer:
        return MaxHistoryTrackerFeaturizer(
            SingleStateFeaturizer(), max_history=max_history
        )

    def __init__(
        self,
        featurizer: Optional[TrackerFeaturizer] = None,
        priority: int = DEFAULT_POLICY_PRIORITY,
        max_history: Optional[int] = None,
        model: Optional[RasaModel] = None,
        zero_state_features: Optional[Dict[Text, List["Features"]]] = None,
        **kwargs: Any,
    ) -> None:
        """Declare instance variables with default values."""

        if not featurizer:
            featurizer = self._standard_featurizer(max_history)

        super().__init__(featurizer, priority)
        if isinstance(featurizer, FullDialogueTrackerFeaturizer):
            self.is_full_dialogue_featurizer_used = True
        else:
            self.is_full_dialogue_featurizer_used = False

        self._load_params(**kwargs)

        self.model = model

        self.zero_state_features = zero_state_features or defaultdict(list)

        self._label_data: Optional[RasaModelData] = None
        self.data_example: Optional[Dict[Text, List[np.ndarray]]] = None

    def _load_params(self, **kwargs: Dict[Text, Any]) -> None:
        self.config = copy.deepcopy(self.defaults)
        self.config.update(kwargs)

        self.config = train_utils.check_deprecated_options(self.config)

        self.config = train_utils.update_similarity_type(self.config)
        self.config = train_utils.update_evaluation_parameters(self.config)

    def _create_label_data(
        self, domain: Domain, interpreter: NaturalLanguageInterpreter
    ) -> Tuple[RasaModelData, List[Dict[Text, List["Features"]]]]:
        # encode all label_ids with policies' featurizer
        state_featurizer = self.featurizer.state_featurizer
        encoded_all_labels = state_featurizer.encode_all_actions(domain, interpreter)

        attribute_data, _ = convert_to_data_format(
            encoded_all_labels, featurizers=self.config[FEATURIZERS]
        )

        label_data = RasaModelData()
        label_data.add_data(attribute_data, key_prefix=f"{LABEL_KEY}_")

        label_ids = np.arange(domain.num_actions)
        label_data.add_features(
            LABEL_KEY,
            LABEL_SUB_KEY,
            [FeatureArray(np.expand_dims(label_ids, -1), number_of_dimensions=2)],
        )

        return label_data, encoded_all_labels

    def _create_model_data(
        self,
        tracker_state_features: List[List[Dict[Text, List["Features"]]]],
        label_ids: Optional[np.ndarray] = None,
        encoded_all_labels: Optional[List[Dict[Text, List["Features"]]]] = None,
    ) -> RasaModelData:
        """Combine all model related data into RasaModelData.

        Args:
            tracker_state_features: a dictionary of attributes (INTENT, TEXT, ACTION_NAME, ACTION_TEXT,
                ENTITIES, SLOTS, ACTIVE_LOOP) to a list of features for all dialogue
                turns in all training trackers
            label_ids: the label ids (e.g. action ids) for every dialogue turn in all
                training trackers
            encoded_all_labels: a list of dictionaries containing attribute features for labels ids

        Returns:
            RasaModelData
        """
        model_data = RasaModelData(label_key=LABEL_KEY, label_sub_key=LABEL_SUB_KEY)

        if label_ids is not None and encoded_all_labels is not None:

            label_ids = np.array(
                [np.expand_dims(seq_label_ids, -1) for seq_label_ids in label_ids]
            )
            model_data.add_features(
                LABEL_KEY,
                LABEL_SUB_KEY,
                [FeatureArray(label_ids, number_of_dimensions=3)],
            )

            attribute_data, self.zero_state_features = convert_to_data_format(
                tracker_state_features, featurizers=self.config[FEATURIZERS]
            )
        else:
            # method is called during prediction
            attribute_data, _ = convert_to_data_format(
                tracker_state_features,
                self.zero_state_features,
                featurizers=self.config[FEATURIZERS],
            )

        model_data.add_data(attribute_data)
        model_data.add_lengths(
            DIALOGUE, LENGTH, next(iter(list(attribute_data.keys()))), MASK
        )
        model_data.add_lengths(TEXT, SEQUENCE_LENGTH, TEXT, SEQUENCE)
        model_data.add_lengths(ACTION_TEXT, SEQUENCE_LENGTH, ACTION_TEXT, SEQUENCE)
        # Add the dialogue in 3D, e.g. batch-size x dialogue-length x 1 to have
        # the actual dialogue length inside the model
        # (the 4D dialogue length will be converted into
        # combined batch size and dialogue length x sequence length x 1)
        model_data.data[DIALOGUE][f"3D_{LENGTH}"] = [
            FeatureArray(
                np.array(
                    [np.squeeze(f, -1) for f in model_data.data[DIALOGUE][LENGTH][0]]
                ),
                number_of_dimensions=3,
            )
        ]

        return model_data

    def train(
        self,
        training_trackers: List[TrackerWithCachedStates],
        domain: Domain,
        interpreter: NaturalLanguageInterpreter,
        **kwargs: Any,
    ) -> None:
        """Train the policy on given training trackers."""

        if not training_trackers:
            logger.error(
                f"Can not train '{self.__class__.__name__}'. No data was provided. "
                f"Skipping training of the policy."
            )
            return

        # dealing with training data
        tracker_state_features, label_ids = self.featurize_for_training(
            training_trackers, domain, interpreter, **kwargs
        )

        self._label_data, encoded_all_labels = self._create_label_data(
            domain, interpreter
        )

        # extract actual training data to feed to model
        model_data = self._create_model_data(
            tracker_state_features, label_ids, encoded_all_labels
        )
        if model_data.is_empty():
            logger.error(
                f"Can not train '{self.__class__.__name__}'. No data was provided. "
                f"Skipping training of the policy."
            )
            return

        # keep one example for persisting and loading
        self.data_example = model_data.first_data_example()

        self.model = TED(
            model_data.get_signature(),
            self.config,
            isinstance(self.featurizer, MaxHistoryTrackerFeaturizer),
            self._label_data,
        )

        self.model.fit(
            model_data,
            self.config[EPOCHS],
            self.config[BATCH_SIZES],
            self.config[EVAL_NUM_EXAMPLES],
            self.config[EVAL_NUM_EPOCHS],
            batch_strategy=self.config[BATCH_STRATEGY],
        )

    def predict_action_probabilities(
        self,
        tracker: DialogueStateTracker,
        domain: Domain,
        interpreter: NaturalLanguageInterpreter,
        **kwargs: Any,
    ) -> Tuple[List[float], Optional[bool]]:
        """Predict the next action the bot should take.
        Return the list of probabilities for the next actions.
        """

        if self.model is None:
            return self._default_predictions(domain), False

        # create model data from tracker
        tracker_state_features = []
        if (
            INTENT in self.zero_state_features
            or not tracker.latest_action_name == ACTION_LISTEN_NAME
        ):
            # the first example in a batch uses intent
            # or current prediction is not after user utterance
            tracker_state_features += self.featurizer.create_state_features(
                [tracker], domain, interpreter, use_text_for_last_user_input=False
            )
        if (
            TEXT in self.zero_state_features
            and tracker.latest_action_name == ACTION_LISTEN_NAME
        ):
            # the second - text, but only after user utterance
            tracker_state_features += self.featurizer.create_state_features(
                [tracker], domain, interpreter, use_text_for_last_user_input=True
            )

        model_data = self._create_model_data(tracker_state_features)

        output = self.model.predict(model_data)

        # take the last prediction in the sequence
        similarities = output["similarities"].numpy()[:, -1, :]
        confidences = output["action_scores"].numpy()[:, -1, :]

        # we using similarities to pick appropriate input,
        # since it seems to be more accurate measure,
        # policy is trained to maximize the similarity not the confidence
        if (
            len(tracker_state_features) == 2
            and np.max(confidences[1]) > self.config[E2E_CONFIDENCE_THRESHOLD]
            and np.max(similarities[1]) > np.max(similarities[0])
        ):
            batch_index = 1
            is_e2e_prediction = True
        elif len(tracker_state_features) == 2:
            batch_index = 0
            is_e2e_prediction = False
        else:  # only one tracker present
            batch_index = 0
            if tracker.latest_action_name == ACTION_LISTEN_NAME:
                if TEXT in self.zero_state_features:
                    is_e2e_prediction = True
                else:
                    is_e2e_prediction = False
            else:
                is_e2e_prediction = None

        # take correct batch dimension
        confidence = confidences[batch_index, :]

        if self.config[LOSS_TYPE] == SOFTMAX and self.config[RANKING_LENGTH] > 0:
            confidence = train_utils.normalize(confidence, self.config[RANKING_LENGTH])

        return confidence.tolist(), is_e2e_prediction  # pytype: disable=bad-return-type

    def persist(self, path: Union[Text, Path]) -> None:
        """Persists the policy to a storage."""

        if self.model is None:
            logger.debug(
                "Method `persist(...)` was called "
                "without a trained model present. "
                "Nothing to persist then!"
            )
            return

        model_path = Path(path)
        tf_model_file = model_path / f"{SAVE_MODEL_FILE_NAME}.tf_model"

        rasa.shared.utils.io.create_directory_for_file(tf_model_file)

        self.featurizer.persist(path)

        if self.model.checkpoint_model:
            self.model.copy_best(str(tf_model_file))
        else:
            self.model.save(str(tf_model_file))

        io_utils.json_pickle(
            model_path / f"{SAVE_MODEL_FILE_NAME}.priority.pkl", self.priority
        )
        io_utils.pickle_dump(
            model_path / f"{SAVE_MODEL_FILE_NAME}.meta.pkl", self.config
        )
        io_utils.pickle_dump(
            model_path / f"{SAVE_MODEL_FILE_NAME}.data_example.pkl", self.data_example
        )
        io_utils.pickle_dump(
            model_path / f"{SAVE_MODEL_FILE_NAME}.zero_state_features.pkl",
            self.zero_state_features,
        )
        io_utils.pickle_dump(
            model_path / f"{SAVE_MODEL_FILE_NAME}.label_data.pkl",
            dict(self._label_data.data),
        )

    @classmethod
    def load(cls, path: Union[Text, Path]) -> "TEDPolicy":
        """Loads a policy from the storage.
        **Needs to load its featurizer**
        """
        model_path = Path(path)

        if not model_path.exists():
            raise Exception(
                f"Failed to load TED policy model. Path "
                f"'{model_path.absolute()}' doesn't exist."
            )

        tf_model_file = model_path / f"{SAVE_MODEL_FILE_NAME}.tf_model"

        featurizer = TrackerFeaturizer.load(path)

        if not (model_path / f"{SAVE_MODEL_FILE_NAME}.data_example.pkl").is_file():
            return cls(featurizer=featurizer)

        loaded_data = io_utils.pickle_load(
            model_path / f"{SAVE_MODEL_FILE_NAME}.data_example.pkl"
        )
        label_data = io_utils.pickle_load(
            model_path / f"{SAVE_MODEL_FILE_NAME}.label_data.pkl"
        )
        zero_state_features = io_utils.pickle_load(
            model_path / f"{SAVE_MODEL_FILE_NAME}.zero_state_features.pkl"
        )
        label_data = RasaModelData(data=label_data)
        meta = io_utils.pickle_load(model_path / f"{SAVE_MODEL_FILE_NAME}.meta.pkl")
        priority = io_utils.json_unpickle(
            model_path / f"{SAVE_MODEL_FILE_NAME}.priority.pkl"
        )

        model_data_example = RasaModelData(
            label_key=LABEL_KEY, label_sub_key=LABEL_SUB_KEY, data=loaded_data
        )
        meta = train_utils.update_similarity_type(meta)

        model = TED.load(
            str(tf_model_file),
            model_data_example,
            data_signature=model_data_example.get_signature(),
            config=meta,
            max_history_tracker_featurizer_used=isinstance(
                featurizer, MaxHistoryTrackerFeaturizer
            ),
            label_data=label_data,
        )

        # build the graph for prediction
        predict_data_example = RasaModelData(
            label_key=LABEL_KEY,
            label_sub_key=LABEL_SUB_KEY,
            data={
                feature_name: features
                for feature_name, features in model_data_example.items()
                if feature_name
                # we need to remove label features for prediction if they are present
                in STATE_LEVEL_FEATURES + SENTENCE_FEATURES_TO_ENCODE + [DIALOGUE]
            },
        )
        model.build_for_predict(predict_data_example)

        return cls(
            featurizer=featurizer,
            priority=priority,
            model=model,
            zero_state_features=zero_state_features,
            **meta,
        )


# accessing _tf_layers with any key results in key-error, disable it
# pytype: disable=key-error


class TED(TransformerRasaModel):
    def __init__(
        self,
        data_signature: Dict[Text, Dict[Text, List[FeatureSignature]]],
        config: Dict[Text, Any],
        max_history_tracker_featurizer_used: bool,
        label_data: RasaModelData,
    ) -> None:
        super().__init__("TED", config, data_signature, label_data)

        self.max_history_tracker_featurizer_used = max_history_tracker_featurizer_used

        self.predict_data_signature = {
            feature_name: features
            for feature_name, features in data_signature.items()
            if feature_name
            in STATE_LEVEL_FEATURES + SENTENCE_FEATURES_TO_ENCODE + [DIALOGUE]
        }

        # optimizer
        self.optimizer = tf.keras.optimizers.Adam()

        # metrics
        self.action_loss = tf.keras.metrics.Mean(name="loss")
        self.action_acc = tf.keras.metrics.Mean(name="acc")
        self.metrics_to_log += ["loss", "acc"]

        self.all_labels_embed = None  # needed for efficient prediction

        self._prepare_layers()

    def _check_data(self) -> None:
        if not any(key in [INTENT, TEXT] for key in self.data_signature.keys()):
            raise ValueError(
                f"No user features specified. "
                f"Cannot train '{self.__class__.__name__}' model."
            )

        if not any(
            key in [ACTION_NAME, ACTION_TEXT] for key in self.data_signature.keys()
        ):
            raise ValueError(
                f"No action features specified. "
                f"Cannot train '{self.__class__.__name__}' model."
            )
        if LABEL not in self.data_signature:
            raise ValueError(
                f"No label features specified. "
                f"Cannot train '{self.__class__.__name__}' model."
            )

    def _prepare_layers(self) -> None:
        for name in self.data_signature.keys():
            self._prepare_sparse_dense_layer_for(name, self.data_signature)
            if name in SEQUENCE_FEATURES_TO_ENCODE:
                self._prepare_sequence_layers(name)
            self._prepare_encoding_layers(name)

        for name in self.label_signature.keys():
            self._prepare_sparse_dense_layer_for(name, self.label_signature)
            self._prepare_encoding_layers(name)

        self._prepare_transformer_layer(
            DIALOGUE, self.config[DROP_RATE_DIALOGUE], self.config[DROP_RATE_ATTENTION]
        )

        self._prepare_embed_layers(DIALOGUE)
        self._prepare_embed_layers(LABEL)

        self._prepare_dot_product_loss(LABEL, self.config[SCALE_LOSS])

    def _prepare_sparse_dense_layer_for(
        self, name: Text, signature: Dict[Text, Dict[Text, List[FeatureSignature]]]
    ) -> None:
        """Prepare the sparse dense layer for the given attribute name. It is used to
        combine the sparse and dense features of the attribute at the beginning of
        the model.

        Args:
            name: the attribute name
            signature: data signature
        """
        for feature_type in POSSIBLE_FEATURE_TYPES:
            if name not in signature or feature_type not in signature[name]:
                # features for feature type are not present
                continue

            self._prepare_sparse_dense_dropout_layers(
                f"{name}_{feature_type}", self.config[DROP_RATE]
            )

            # use the same configurable dense dimension for all sparse features
            self._prepare_sparse_dense_layers(
                signature[name][feature_type],
                f"{name}_{feature_type}",
                self.config[DENSE_DIMENSION][name],
            )

    def _prepare_encoding_layers(self, name: Text) -> None:
        """Create ffnn layer for given attribute name. The layer is used just before
        all dialogue features are combined.

        Args:
            name: attribute name
        """
        feature_type = SENTENCE
        # create encoding layers only for the features which should be encoded;
        if name not in SENTENCE_FEATURES_TO_ENCODE + LABEL_FEATURES_TO_ENCODE:
            return
        # check that there are SENTENCE features for the attribute name in data
        if (
            name in SENTENCE_FEATURES_TO_ENCODE
            and feature_type not in self.data_signature[name]
        ):
            return
        #  same for label_data
        if (
            name in LABEL_FEATURES_TO_ENCODE
            and feature_type not in self.label_signature[name]
        ):
            return

        self._prepare_ffnn_layer(
            f"{name}",
            [self.config[ENCODING_DIMENSION]],
            self.config[DROP_RATE_DIALOGUE],
        )

    def _create_all_labels_embed(self) -> Tuple[tf.Tensor, tf.Tensor]:
        all_label_ids = self.tf_label_data[LABEL_KEY][LABEL_SUB_KEY][0]

        all_labels_encoded = {
            key: self._encode_features_per_attribute(self.tf_label_data, key)
            for key in self.tf_label_data.keys()
            if key != LABEL_KEY
        }

        if (
            all_labels_encoded.get(f"{LABEL_KEY}_{ACTION_TEXT}") is not None
            and all_labels_encoded.get(f"{LABEL_KEY}_{ACTION_NAME}") is not None
        ):
            x = all_labels_encoded.pop(
                f"{LABEL_KEY}_{ACTION_TEXT}"
            ) + all_labels_encoded.pop(f"{LABEL_KEY}_{ACTION_NAME}")
        elif all_labels_encoded.get(f"{LABEL_KEY}_{ACTION_TEXT}") is not None:
            x = all_labels_encoded.pop(f"{LABEL_KEY}_{ACTION_TEXT}")
        else:
            x = all_labels_encoded.pop(f"{LABEL_KEY}_{ACTION_NAME}")

        # additional sequence axis is artifact of our RasaModelData creation
        # TODO check whether this should be solved in data creation
        x = tf.squeeze(x, axis=1)

        all_labels_embed = self._tf_layers[f"embed.{LABEL}"](x)

        return all_label_ids, all_labels_embed

    def _emebed_dialogue(
        self, dialogue_in: tf.Tensor, sequence_lengths: tf.Tensor
    ) -> Tuple[tf.Tensor, tf.Tensor]:
        """Create dialogue level embedding and mask."""

        mask = self._compute_mask(sequence_lengths)
        # remove the additional dimensions that were added due to 4D shape
        mask = tf.squeeze(tf.squeeze(mask, axis=-1), axis=-1)

        dialogue_transformed = self._tf_layers[f"transformer.{DIALOGUE}"](
            dialogue_in, 1 - mask, self._training
        )
        dialogue_transformed = tfa.activations.gelu(dialogue_transformed)

        if self.max_history_tracker_featurizer_used:
            # get the actual dialogue length in a 1D tensor
            dialogue_lengths = tf.squeeze(tf.reduce_sum(sequence_lengths, axis=1))
            # pick last vector if max history featurizer is used
            dialogue_transformed = tf.expand_dims(
                self._last_token(dialogue_transformed, dialogue_lengths), 1
            )
            mask = tf.expand_dims(self._last_token(mask, dialogue_lengths), 1)

        dialogue_embed = self._tf_layers[f"embed.{DIALOGUE}"](dialogue_transformed)

        return dialogue_embed, mask

    def _encode_features_per_attribute(
        self, tf_batch_data: Dict[Text, Dict[Text, List[tf.Tensor]]], attribute: Text
    ) -> Optional[tf.Tensor]:
        """Encodes features for a given attribute

        Args:
            tf_batch_data: dictionary mapping every attribute to its features and masks
            attribute: the attribute we will encode features for
            (e.g., ACTION_NAME, INTENT)

        Returns:
            A tensor combining  all features for `attribute`
        """

        attribute_mask = tf_batch_data[attribute][MASK][0]

        if attribute in SEQUENCE_FEATURES_TO_ENCODE:
            _sequence_lengths = tf.cast(
                tf_batch_data[attribute][SEQUENCE_LENGTH][0], dtype=tf.int32
            )
            mask_sequence_text = self._compute_mask(tf.squeeze(_sequence_lengths))
            sequence_lengths = _sequence_lengths + 1
            mask_text = self._compute_mask(tf.squeeze(sequence_lengths))

            attribute_features, _, _, _ = self._create_sequence(
                tf_batch_data[attribute][SEQUENCE],
                tf_batch_data[attribute][SENTENCE],
                mask_sequence_text,
                mask_text,
                attribute,
                sparse_dropout=self.config[SPARSE_INPUT_DROPOUT],
                dense_dropout=self.config[DENSE_INPUT_DROPOUT],
                masked_lm_loss=self.config[MASKED_LM],
                sequence_ids=False,
            )

            # TODO entities

            # resulting attribute features will have shape
            # combined batch dimension and dialogue length x sequence length x units
            attribute_features = self._last_token(
                attribute_features, tf.squeeze(sequence_lengths)
            )

        else:
            # resulting attribute features will have shape
            # combined batch dimension and dialogue length x 1 x units
            attribute_features = self._combine_sparse_dense_features(
                tf_batch_data[attribute][SENTENCE],
                f"{attribute}_{SENTENCE}",
                mask=attribute_mask,
            )

        if attribute in SENTENCE_FEATURES_TO_ENCODE + LABEL_FEATURES_TO_ENCODE:
            attribute_features = self._tf_layers[f"ffnn.{attribute}"](
                attribute_features
            )

        if attribute in SENTENCE_FEATURES_TO_ENCODE:
            dialogue_lengths = tf.cast(
                tf_batch_data[DIALOGUE][f"3D_{LENGTH}"][0], tf.int32
            )

            attribute_features = self._convert_to_original_shape(
                attribute_features, dialogue_lengths
            )

            # create a attribute mask that has the shape
            # batch x dialogue length
            attribute_mask = tf.expand_dims(
                tf.squeeze(self._compute_mask(tf.squeeze(dialogue_lengths))), axis=-1
            )

        return attribute_features * attribute_mask

    @staticmethod
    def _convert_to_original_shape(
        attribute_features: tf.Tensor, dialogue_lengths: tf.Tensor
    ) -> tf.Tensor:
        # transform attribute features back to original shape:
        # batch x dialogue length x units
        indices = []
        for batch_dim in range(dialogue_lengths.shape[0]):
            for dialogue_dim in range(dialogue_lengths.shape[1]):
                if dialogue_lengths[batch_dim][dialogue_dim] > 0:
                    indices.append([batch_dim, dialogue_dim])
        indices = tf.constant(indices)

        shape = tf.constant(
            [
                dialogue_lengths.shape[0],
                dialogue_lengths.shape[1],
                attribute_features.shape[-1],
            ]
        )

        return tf.scatter_nd(indices, tf.squeeze(attribute_features), shape)

    def _process_batch_data(
        self, tf_batch_data: Dict[Text, Dict[Text, List[tf.Tensor]]]
    ) -> tf.Tensor:
        """Encodes batch data; combines intent and text and action name and action
        text if both are present.

        Args:
            tf_batch_data: dictionary mapping every attribute to its features and masks

        Returns:
             Tensor: encoding of all features in the batch, combined;
        """
        # encode each attribute present in tf_batch_data
        batch_encoded = {
            key: self._encode_features_per_attribute(tf_batch_data, key)
            for key in tf_batch_data.keys()
            if LABEL_KEY not in key and DIALOGUE not in key
        }
        # if both action text and action name are present, combine them; otherwise,
        # return the one which is present

        if (
            batch_encoded.get(ACTION_TEXT) is not None
            and batch_encoded.get(ACTION_NAME) is not None
        ):
            batch_action = batch_encoded.pop(ACTION_TEXT) + batch_encoded.pop(
                ACTION_NAME
            )
        elif batch_encoded.get(ACTION_TEXT) is not None:
            batch_action = batch_encoded.pop(ACTION_TEXT)
        else:
            batch_action = batch_encoded.pop(ACTION_NAME)
        # same for user input
        if (
            batch_encoded.get(INTENT) is not None
            and batch_encoded.get(TEXT) is not None
        ):
            batch_user = batch_encoded.pop(INTENT) + batch_encoded.pop(TEXT)
        elif batch_encoded.get(TEXT) is not None:
            batch_user = batch_encoded.pop(TEXT)
        else:
            batch_user = batch_encoded.pop(INTENT)

        batch_features = [batch_user, batch_action]
        # once we have user input and previous action,
        # add all other attributes (SLOTS, ACTIVE_LOOP, etc.) to batch_features;
        for key in batch_encoded.keys():
            batch_features.append(batch_encoded.get(key))

        batch_features = tf.concat(batch_features, axis=-1)

        return batch_features

    @staticmethod
    def _get_labels_embed(
        label_ids: tf.Tensor, all_labels_embed: tf.Tensor
    ) -> tf.Tensor:
        # instead of processing labels again, gather embeddings from
        # all_labels_embed using label ids

        indices = tf.cast(label_ids[:, :, 0], tf.int32)
        labels_embed = tf.gather(all_labels_embed, indices)

        return labels_embed

    def batch_loss(
        self, batch_in: Union[Tuple[tf.Tensor], Tuple[np.ndarray]]
    ) -> tf.Tensor:
        tf_batch_data = self.batch_to_model_data_format(batch_in, self.data_signature)
        dialogue_lengths = tf.cast(tf_batch_data[DIALOGUE][f"3D_{LENGTH}"][0], tf.int32)

        all_label_ids, all_labels_embed = self._create_all_labels_embed()

        label_ids = tf_batch_data[LABEL_KEY][LABEL_SUB_KEY][0]
        labels_embed = self._get_labels_embed(label_ids, all_labels_embed)

        dialogue_in = self._process_batch_data(tf_batch_data)
        dialogue_embed, dialogue_mask = self._emebed_dialogue(
            dialogue_in, dialogue_lengths
        )
        dialogue_mask = tf.squeeze(dialogue_mask, axis=-1)

        loss, acc = self._tf_layers[f"loss.{LABEL}"](
            dialogue_embed,
            labels_embed,
            label_ids,
            all_labels_embed,
            all_label_ids,
            dialogue_mask,
        )

        self.action_loss.update_state(loss)
        self.action_acc.update_state(acc)

        return loss

    def batch_predict(
        self, batch_in: Union[Tuple[tf.Tensor], Tuple[np.ndarray]]
    ) -> Dict[Text, tf.Tensor]:
        tf_batch_data = self.batch_to_model_data_format(
            batch_in, self.predict_data_signature
        )

        dialogue_lengths = tf.cast(tf_batch_data[DIALOGUE][f"3D_{LENGTH}"][0], tf.int32)

        if self.all_labels_embed is None:
            _, self.all_labels_embed = self._create_all_labels_embed()

        dialogue_in = self._process_batch_data(tf_batch_data)
        dialogue_embed, dialogue_mask = self._emebed_dialogue(
            dialogue_in, dialogue_lengths
        )
        dialogue_mask = tf.squeeze(dialogue_mask, axis=-1)

        sim_all = self._tf_layers[f"loss.{LABEL}"].sim(
            dialogue_embed[:, :, tf.newaxis, :],
            self.all_labels_embed[tf.newaxis, tf.newaxis, :, :],
            dialogue_mask,
        )

        scores = self._tf_layers[f"loss.{LABEL}"].confidence_from_sim(
            sim_all, self.config[SIMILARITY_TYPE]
        )

        return {"action_scores": scores, "similarities": sim_all}


# pytype: enable=key-error<|MERGE_RESOLUTION|>--- conflicted
+++ resolved
@@ -81,11 +81,8 @@
     DENSE_INPUT_DROPOUT,
     MASKED_LM,
     MASK,
-<<<<<<< HEAD
     HIDDEN_LAYERS_SIZES,
-=======
     FEATURIZERS,
->>>>>>> c4a7a2d3
 )
 
 
