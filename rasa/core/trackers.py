--- conflicted
+++ resolved
@@ -2,11 +2,7 @@
 import logging
 from collections import deque
 from enum import Enum
-<<<<<<< HEAD
 from typing import Dict, Text, Any, Optional, Iterator, Generator, Type, List, Deque
-=======
-from typing import Dict, Text, Any, Optional, Iterator, Generator, Type, List, Iterable
->>>>>>> 3bb823d2
 
 from rasa.core import events  # pytype: disable=pyi-error
 from rasa.core.actions.action import ACTION_LISTEN_NAME  # pytype: disable=pyi-error
