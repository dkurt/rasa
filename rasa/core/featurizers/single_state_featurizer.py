import logging
import numpy as np
import scipy.sparse
from typing import List, Optional, Dict, Text, Set, Any
from collections import defaultdict

import rasa.shared.utils.io
from rasa.nlu.constants import TOKENS_NAMES
from rasa.shared.core.domain import SubState, State, Domain
from rasa.shared.nlu.interpreter import NaturalLanguageInterpreter
from rasa.shared.core.constants import PREVIOUS_ACTION, ACTIVE_LOOP, USER, SLOTS
from rasa.shared.constants import DOCS_URL_MIGRATION_GUIDE
from rasa.shared.core.trackers import is_prev_action_listen_in_state
from rasa.shared.nlu.constants import (
    ENTITIES,
    FEATURE_TYPE_SENTENCE,
    ACTION_TEXT,
    ACTION_NAME,
    INTENT,
    TEXT,
    NO_ENTITY_TAG,
    ENTITY_ATTRIBUTE_TYPE,
    ENTITY_TAGS,
)
from rasa.shared.nlu.training_data.features import Features
from rasa.shared.nlu.training_data.message import Message
from rasa.utils.tensorflow.model_data_utils import TAG_ID_ORIGIN
from rasa.utils.tensorflow.constants import IDS

logger = logging.getLogger(__name__)


class SingleStateFeaturizer:
    """Base class to transform the dialogue state into an ML format.

    Subclasses of SingleStateFeaturizer will decide how a bot will
    transform the dialogue state into a dictionary mapping an attribute
    to its features. Possible attributes are: INTENT, TEXT, ACTION_NAME,
    ACTION_TEXT, ENTITIES, SLOTS and ACTIVE_LOOP. Each attribute will be
    featurized into a list of `rasa.utils.features.Features`.
    """

    def __init__(self) -> None:
        self._default_feature_states = {}
        self.action_texts = []
        self.entity_tag_id_mapping = {}

    def get_entity_tag_ids(self) -> Dict[Text, int]:
        """Returns the tag to index mapping for entities.

        Returns:
            Tag to index mapping.
        """
        if ENTITIES not in self._default_feature_states:
            return {}

        tag_ids = {
            tag: idx + 1  # +1 to keep 0 for the NO_ENTITY_TAG
            for tag, idx in self._default_feature_states[ENTITIES].items()
        }
        tag_ids[NO_ENTITY_TAG] = 0
        return tag_ids

    def prepare_from_domain(self, domain: Domain) -> None:
        """Gets necessary information for featurization from domain.

        Args:
            domain: An instance of :class:`rasa.shared.core.domain.Domain`.
        """
        # store feature states for each attribute in order to create binary features
        def convert_to_dict(feature_states: List[Text]) -> Dict[Text, int]:
            return {
                feature_state: idx for idx, feature_state in enumerate(feature_states)
            }

        self._default_feature_states[INTENT] = convert_to_dict(domain.intents)
        self._default_feature_states[ACTION_NAME] = convert_to_dict(domain.action_names)
        self._default_feature_states[ENTITIES] = convert_to_dict(domain.entity_states)
        self._default_feature_states[SLOTS] = convert_to_dict(domain.slot_states)
        self._default_feature_states[ACTIVE_LOOP] = convert_to_dict(domain.form_names)
        self.action_texts = domain.action_texts
        self.entity_tag_id_mapping = self.get_entity_tag_ids()

    def _state_features_for_attribute(
        self, sub_state: SubState, attribute: Text
    ) -> Dict[Text, int]:
        if attribute in {INTENT, ACTION_NAME}:
            return {sub_state[attribute]: 1}
        elif attribute == ENTITIES:
            return {entity: 1 for entity in sub_state.get(ENTITIES, [])}
        elif attribute == ACTIVE_LOOP:
            return {sub_state["name"]: 1}
        elif attribute == SLOTS:
            return {
                f"{slot_name}_{i}": value
                for slot_name, slot_as_feature in sub_state.items()
                for i, value in enumerate(slot_as_feature)
            }
        else:
            raise ValueError(
                f"Given attribute '{attribute}' is not supported. "
                f"It must be one of '{self._default_feature_states.keys()}'."
            )

    def _create_features(
        self, sub_state: SubState, attribute: Text, sparse: bool = False
    ) -> List["Features"]:
        state_features = self._state_features_for_attribute(sub_state, attribute)

        features = np.zeros(len(self._default_feature_states[attribute]), np.float32)
        for state_feature, value in state_features.items():
            # check that the value is in default_feature_states to be able to assign
            # its value
            if state_feature in self._default_feature_states[attribute]:
                features[self._default_feature_states[attribute][state_feature]] = value
        features = np.expand_dims(features, 0)

        if sparse:
            features = scipy.sparse.coo_matrix(features)

        features = Features(
            features, FEATURE_TYPE_SENTENCE, attribute, self.__class__.__name__
        )
        return [features]

    @staticmethod
    def _to_sparse_sentence_features(
        sparse_sequence_features: List["Features"],
    ) -> List["Features"]:
        return [
            Features(
                scipy.sparse.coo_matrix(feature.features.sum(0)),
                FEATURE_TYPE_SENTENCE,
                feature.attribute,
                feature.origin,
            )
            for feature in sparse_sequence_features
        ]

    def _get_features_from_parsed_message(
        self, parsed_message: Optional[Message], attributes: Set[Text]
    ) -> Dict[Text, List["Features"]]:
        if parsed_message is None:
            return {}

        output = defaultdict(list)
        for attribute in attributes:
            all_features = parsed_message.get_sparse_features(
                attribute
            ) + parsed_message.get_dense_features(attribute)

            for features in all_features:
                if features is not None:
                    output[attribute].append(features)

        # if features for INTENT or ACTION_NAME exist,
        # they are always sparse sequence features;
        # transform them to sentence sparse features
        if output.get(INTENT):
            output[INTENT] = self._to_sparse_sentence_features(output[INTENT])
        if output.get(ACTION_NAME):
            output[ACTION_NAME] = self._to_sparse_sentence_features(output[ACTION_NAME])

        return output

    @staticmethod
    def _get_name_attribute(attributes: Set[Text]) -> Optional[Text]:
        # there is always either INTENT or ACTION_NAME
        return next(
            (
                attribute
                for attribute in attributes
                if attribute in {INTENT, ACTION_NAME}
            ),
            None,
        )

    def _extract_state_features(
        self,
        sub_state: SubState,
        interpreter: NaturalLanguageInterpreter,
        sparse: bool = False,
    ) -> Dict[Text, List["Features"]]:

        message = Message(data=sub_state)
        # remove entities from possible attributes
        attributes = set(
            attribute for attribute in sub_state.keys() if attribute != ENTITIES
        )

        parsed_message = interpreter.featurize_message(message)
        output = self._get_features_from_parsed_message(parsed_message, attributes)

        # check that name attributes have features
        name_attribute = self._get_name_attribute(attributes)
        if name_attribute and name_attribute not in output:
            # nlu pipeline didn't create features for user or action
            # this might happen, for example, when we have action_name in the state
            # but it did not get featurized because only character level
            # CountVectorsFeaturizer was included in the config.
            output[name_attribute] = self._create_features(
                sub_state, name_attribute, sparse
            )

        return output

    def encode_state(
        self, state: State, interpreter: NaturalLanguageInterpreter
    ) -> Dict[Text, List["Features"]]:
        """Encode the given state with the help of the given interpreter.

        Args:
            state: The state to encode
            interpreter: The interpreter used to encode the state

        Returns:
            A dictionary of state_type to list of features.
        """
        state_features = {}
        for state_type, sub_state in state.items():
            if state_type == PREVIOUS_ACTION:
                state_features.update(
                    self._extract_state_features(sub_state, interpreter, sparse=True)
                )
            # featurize user only if it is "real" user input,
            # i.e. input from a turn after action_listen
            if state_type == USER and is_prev_action_listen_in_state(state):
                state_features.update(
                    self._extract_state_features(sub_state, interpreter, sparse=True)
                )
                if sub_state.get(ENTITIES):
                    state_features[ENTITIES] = self._create_features(
                        sub_state, ENTITIES, sparse=True
                    )

            if state_type in {SLOTS, ACTIVE_LOOP}:
                state_features[state_type] = self._create_features(
                    sub_state, state_type, sparse=True
                )

        return state_features

<<<<<<< HEAD
    def encode_entity(
=======
    def encode_entities(
>>>>>>> e0bec498
        self, entity_data: Dict[Text, Any], interpreter: NaturalLanguageInterpreter
    ) -> Dict[Text, List["Features"]]:
        """Encode the given entity data with the help of the given interpreter.

        Produce numeric entity tags for tokens.

        Args:
            entity_data: The dict containing the text and entity labels and locations
            interpreter: The interpreter used to encode the state

        Returns:
            A dictionary of entity type to list of features.
        """
        from rasa.nlu.test import determine_token_labels

        # TODO
        #  The entity states used to create the tag-idx-mapping contains the
        #  entities and the concatenated entity and roles/groups. We do not
        #  distinguish between entities and roles/groups right now.
        # TODO
        #  Should we support BILOU tagging?

        if TEXT not in entity_data or len(self.entity_tag_id_mapping) < 2:
            # we cannot build a classifier if there are less than 2 class
            return {}

        parsed_text = interpreter.featurize_message(Message({TEXT: entity_data[TEXT]}))
        entities = entity_data.get(ENTITIES, [])

        _tags = []
        for token in parsed_text.get(TOKENS_NAMES[TEXT]):
            _tag = determine_token_labels(
                token, entities, attribute_key=ENTITY_ATTRIBUTE_TYPE
            )
            # TODO handle if tag is not in mapping
            _tags.append(self.entity_tag_id_mapping[_tag])

        # transpose to have seq_len x 1
        return {
            ENTITY_TAGS: [
                Features(np.array([_tags]).T, IDS, ENTITY_TAGS, TAG_ID_ORIGIN,)
            ]
        }

    def _encode_action(
        self, action: Text, interpreter: NaturalLanguageInterpreter
    ) -> Dict[Text, List["Features"]]:
        if action in self.action_texts:
            action_as_sub_state = {ACTION_TEXT: action}
        else:
            action_as_sub_state = {ACTION_NAME: action}

        return self._extract_state_features(action_as_sub_state, interpreter)

    def encode_all_actions(
        self, domain: Domain, interpreter: NaturalLanguageInterpreter
    ) -> List[Dict[Text, List["Features"]]]:
        """Encode all action from the domain using the given interpreter.

        Args:
            domain: The domain that contains the actions.
            interpreter: The interpreter used to encode the actions.

        Returns:
            A list of encoded actions.
        """

        return [
            self._encode_action(action, interpreter) for action in domain.action_names
        ]


class BinarySingleStateFeaturizer(SingleStateFeaturizer):
    def __init__(self) -> None:
        super().__init__()
        rasa.shared.utils.io.raise_warning(
            f"'{self.__class__.__name__}' is deprecated and "
            f"will be removed in the future. "
            f"It is recommended to use the '{SingleStateFeaturizer.__name__}' instead.",
            category=DeprecationWarning,
            docs=DOCS_URL_MIGRATION_GUIDE,
        )

    def _extract_state_features(
        self,
        sub_state: SubState,
        interpreter: NaturalLanguageInterpreter,
        sparse: bool = False,
    ) -> Dict[Text, List["Features"]]:
        # create a special method that doesn't use passed interpreter
        name_attribute = self._get_name_attribute(set(sub_state.keys()))
        if name_attribute:
            return {
                name_attribute: self._create_features(sub_state, name_attribute, sparse)
            }

        return {}


class LabelTokenizerSingleStateFeaturizer(SingleStateFeaturizer):
    def __init__(self, *args, **kwargs) -> None:
        super().__init__()
        # it is hard to fully mimic old behavior, but SingleStateFeaturizer
        # does the same thing if nlu pipeline is configured correctly
        rasa.shared.utils.io.raise_warning(
            f"'{self.__class__.__name__}' is deprecated and "
            f"will be removed in the future. "
            f"It is recommended to use the '{SingleStateFeaturizer.__name__}' instead.",
            category=DeprecationWarning,
            docs=DOCS_URL_MIGRATION_GUIDE,
        )<|MERGE_RESOLUTION|>--- conflicted
+++ resolved
@@ -240,11 +240,7 @@
 
         return state_features
 
-<<<<<<< HEAD
-    def encode_entity(
-=======
     def encode_entities(
->>>>>>> e0bec498
         self, entity_data: Dict[Text, Any], interpreter: NaturalLanguageInterpreter
     ) -> Dict[Text, List["Features"]]:
         """Encode the given entity data with the help of the given interpreter.
@@ -285,7 +281,12 @@
         # transpose to have seq_len x 1
         return {
             ENTITY_TAGS: [
-                Features(np.array([_tags]).T, IDS, ENTITY_TAGS, TAG_ID_ORIGIN,)
+                Features(
+                    np.array([_tags]).T,
+                    IDS,
+                    ENTITY_TAGS,
+                    TAG_ID_ORIGIN,
+                )
             ]
         }
 
