import logging
import os
import re
from typing import Any, Dict, List, Optional, Text

import rasa.shared.utils.io
import rasa.utils.io as io_utils
import rasa.nlu.utils.pattern_utils as pattern_utils
from rasa.nlu.model import Metadata
from rasa.nlu.config import RasaNLUModelConfig
from rasa.shared.nlu.training_data.training_data import TrainingData
from rasa.shared.nlu.training_data.message import Message
from rasa.shared.nlu.constants import (
    ENTITIES,
    ENTITY_ATTRIBUTE_VALUE,
    ENTITY_ATTRIBUTE_START,
    ENTITY_ATTRIBUTE_END,
<<<<<<< HEAD
    ENTITY_ATTRIBUTE_TYPE,
=======
    TEXT,
>>>>>>> 12db4e15
)
from rasa.nlu.extractors.extractor import EntityExtractor

logger = logging.getLogger(__name__)


class RegexEntityExtractor(EntityExtractor):
    """Searches for entities in the user's message using the lookup tables and regexes
    defined in the training data."""

    defaults = {
        # text will be processed with case insensitive as default
        "case_sensitive": False,
        # use lookup tables to extract entities
        "use_lookup_tables": True,
        # use regexes to extract entities
        "use_regexes": True,
    }

    def __init__(
        self,
        component_config: Optional[Dict[Text, Any]] = None,
        patterns: Optional[List[Dict[Text, Text]]] = None,
    ):
        super(RegexEntityExtractor, self).__init__(component_config)

        self.case_sensitive = self.component_config["case_sensitive"]
        self.patterns = patterns or []

    def train(
        self,
        training_data: TrainingData,
        config: Optional[RasaNLUModelConfig] = None,
        **kwargs: Any,
    ) -> None:
        self.patterns = pattern_utils.extract_patterns(
            training_data,
            use_lookup_tables=self.component_config["use_lookup_tables"],
            use_regexes=self.component_config["use_regexes"],
            use_only_entities=True,
        )

        if not self.patterns:
            rasa.shared.utils.io.raise_warning(
                "No lookup tables or regexes defined in the training data that have "
                "a name equal to any entity in the training data. In order for this "
                "component to work you need to define valid lookup tables or regexes "
                "in the training data."
            )

    def process(self, message: Message, **kwargs: Any) -> None:
        if not self.patterns:
            return

        extracted_entities = self._extract_entities(message)
        extracted_entities = self.add_extractor_name(extracted_entities)

        message.set(
            ENTITIES, message.get(ENTITIES, []) + extracted_entities, add_to_output=True
        )

    def _extract_entities(self, message: Message) -> List[Dict[Text, Any]]:
        """Extract entities of the given type from the given user message."""
        entities = []

        flags = 0  # default flag
        if not self.case_sensitive:
            flags = re.IGNORECASE

        for pattern in self.patterns:
            matches = re.finditer(pattern["pattern"], message.get(TEXT), flags=flags)
            matches = list(matches)

            for match in matches:
                start_index = match.start()
                end_index = match.end()
                entities.append(
                    {
                        ENTITY_ATTRIBUTE_TYPE: pattern["name"],
                        ENTITY_ATTRIBUTE_START: start_index,
                        ENTITY_ATTRIBUTE_END: end_index,
                        ENTITY_ATTRIBUTE_VALUE: message.get(TEXT)[
                            start_index:end_index
                        ],
                    }
                )

        return entities

    @classmethod
    def load(
        cls,
        meta: Dict[Text, Any],
        model_dir: Optional[Text] = None,
        model_metadata: Optional[Metadata] = None,
        cached_component: Optional["RegexEntityExtractor"] = None,
        **kwargs: Any,
    ) -> "RegexEntityExtractor":

        file_name = meta.get("file")
        regex_file = os.path.join(model_dir, file_name)

        if os.path.exists(regex_file):
            patterns = rasa.shared.utils.io.read_json_file(regex_file)
            return RegexEntityExtractor(meta, patterns=patterns)

        return RegexEntityExtractor(meta)

    def persist(self, file_name: Text, model_dir: Text) -> Optional[Dict[Text, Any]]:
        """Persist this model into the passed directory.
        Return the metadata necessary to load the model again."""
        file_name = f"{file_name}.json"
        regex_file = os.path.join(model_dir, file_name)
        io_utils.dump_obj_as_json_to_file(regex_file, self.patterns)

        return {"file": file_name}<|MERGE_RESOLUTION|>--- conflicted
+++ resolved
@@ -15,11 +15,8 @@
     ENTITY_ATTRIBUTE_VALUE,
     ENTITY_ATTRIBUTE_START,
     ENTITY_ATTRIBUTE_END,
-<<<<<<< HEAD
+    TEXT,
     ENTITY_ATTRIBUTE_TYPE,
-=======
-    TEXT,
->>>>>>> 12db4e15
 )
 from rasa.nlu.extractors.extractor import EntityExtractor
 
