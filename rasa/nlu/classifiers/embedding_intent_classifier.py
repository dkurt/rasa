--- conflicted
+++ resolved
@@ -143,7 +143,6 @@
 
     }
 
-<<<<<<< HEAD
     def __init__(self,
                  component_config: Optional[Dict[Text, Any]] = None,
                  inv_intent_dict: Optional[Dict[int, Text]] = None,
@@ -159,21 +158,6 @@
                  word_embed: Optional['tf.Tensor'] = None,
                  intent_embed: Optional['tf.Tensor'] = None,
                  ) -> None:
-=======
-    def __init__(
-        self,
-        component_config: Optional[Dict[Text, Any]] = None,
-        inv_intent_dict: Optional[Dict[int, Text]] = None,
-        encoded_all_intents: Optional[np.ndarray] = None,
-        session: Optional["Session"] = None,
-        graph: Optional["Graph"] = None,
-        message_placeholder: Optional["Tensor"] = None,
-        intent_placeholder: Optional["Tensor"] = None,
-        similarity_op: Optional["Tensor"] = None,
-        word_embed: Optional["Tensor"] = None,
-        intent_embed: Optional["Tensor"] = None,
-    ) -> None:
->>>>>>> 84afa6e6
         """Declare instant variables with default values"""
 
         self._check_tensorflow()
@@ -377,15 +361,8 @@
 
         return X, Y, intents_for_X
 
-    # tf helpers:
-<<<<<<< HEAD
     def _create_tf_embed_nn(self, x_in: 'tf.Tensor', is_training: 'tf.Tensor',
                             layer_sizes: List[int], name: Text) -> 'tf.Tensor':
-=======
-    def _create_tf_embed_nn(
-        self, x_in: "Tensor", is_training: "Tensor", layer_sizes: List[int], name: Text
-    ) -> "Tensor":
->>>>>>> 84afa6e6
         """Create nn with hidden layers and name"""
 
         reg = tf.contrib.layers.l2_regularizer(self.C2)
@@ -590,16 +567,10 @@
 
         return x
 
-<<<<<<< HEAD
     def _create_tf_embed_a(self,
                            a_in: 'tf.Tensor',
                            is_training: 'tf.Tensor',
                            ) -> 'tf.Tensor':
-=======
-    def _create_tf_embed(
-        self, a_in: "Tensor", b_in: "Tensor", is_training: "Tensor"
-    ) -> Tuple["Tensor", "Tensor"]:
->>>>>>> 84afa6e6
         """Create tf graph for training"""
 
         if len(a_in.shape) == 2:
@@ -676,7 +647,6 @@
                      neg_ids,
                      ) -> 'tf.Tensor':
 
-<<<<<<< HEAD
         if len(b_raw.shape) == 3:
             b_raw = tf.reduce_sum(b_raw, 1)
         tiled_intent_raw = self._tf_sample_neg(b_raw, is_training, neg_ids)
@@ -690,9 +660,6 @@
     def _tf_sim(self,
                 a: 'tf.Tensor',
                 b: 'tf.Tensor') -> Tuple['tf.Tensor', 'tf.Tensor', 'tf.Tensor']:
-=======
-    def _tf_sim(self, a: "Tensor", b: "Tensor") -> Tuple["Tensor", "Tensor"]:
->>>>>>> 84afa6e6
         """Define similarity
 
         in two cases:
@@ -726,11 +693,8 @@
                              "should be 'cosine' or 'inner'"
                              "".format(self.similarity_type))
 
-<<<<<<< HEAD
+
     def _tf_loss_margin(self, sim: 'tf.Tensor', sim_intent_emb: 'tf.Tensor', sim_input_emb: 'tf.Tensor', bad_negs, is_training: 'tf.Tensor') -> 'tf.Tensor':
-=======
-    def _tf_loss(self, sim: "Tensor", sim_emb: "Tensor") -> "Tensor":
->>>>>>> 84afa6e6
         """Define loss"""
 
         # loss for maximizing similarity with correct action
@@ -863,8 +827,6 @@
 
         return tf.cast(tf.reshape(tf.sparse_tensor_to_dense(sparse), shape), tf.float32)
 
-    # noinspection PyPep8Naming
-<<<<<<< HEAD
     def train(self,
               training_data: 'TrainingData',
               cfg: Optional['RasaNLUModelConfig'] = None,
@@ -1012,17 +974,6 @@
                           train_op: 'tf.Tensor',
                           tb_sum_dir: Text,
                           ) -> None:
-=======
-    def _train_tf(
-        self,
-        X: np.ndarray,
-        Y: np.ndarray,
-        intents_for_X: np.ndarray,
-        loss: "Tensor",
-        is_training: "Tensor",
-        train_op: "Tensor",
-    ) -> None:
->>>>>>> 84afa6e6
         """Train tf graph"""
 
         self.session.run(tf.global_variables_initializer())
@@ -1173,14 +1124,7 @@
                         "Train loss : {:.3f}, train accuracy: {:.3f}, val loss : {:.3f}, val accuracy: {:.3f}"
                         "".format(ep_train_loss, ep_train_acc, ep_val_loss, ep_val_acc))
 
-<<<<<<< HEAD
     def _output_training_stat_dataset(self, val_init_op) -> np.ndarray:
-=======
-    # noinspection PyPep8Naming
-    def _output_training_stat(
-        self, X: np.ndarray, intents_for_X: np.ndarray, is_training: "Tensor"
-    ) -> np.ndarray:
->>>>>>> 84afa6e6
         """Output training statistics"""
 
         self.session.run(val_init_op)
