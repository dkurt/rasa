import asyncio
import os
import tempfile
import typing
from typing import Text, Optional, List, Union, Dict

from rasa import model, data
from rasa.core.domain import Domain
from rasa.multi_skill import SkillSelector

from rasa.cli.utils import (
    create_output_path,
    print_success,
    missing_config_keys,
    print_warning,
    get_validated_path,
    print_error,
)
from rasa.constants import (
    DEFAULT_MODELS_PATH,
    CONFIG_MANDATORY_KEYS,
    CONFIG_MANDATORY_KEYS_CORE,
    CONFIG_MANDATORY_KEYS_NLU,
    FALLBACK_CONFIG_PATH,
)


def train(
    domain: Text,
    config: Text,
    training_files: Union[Text, List[Text]],
    output: Text = DEFAULT_MODELS_PATH,
    force_training: bool = False,
    kwargs: Optional[Dict] = None,
) -> Optional[Text]:
    loop = asyncio.get_event_loop()
    return loop.run_until_complete(
        train_async(domain, config, training_files, output, force_training, kwargs)
    )


async def train_async(
    domain: Text,
    config: Text,
    training_files: Union[Text, List[Text]],
    output: Text = DEFAULT_MODELS_PATH,
    force_training: bool = False,
    kwargs: Optional[Dict] = None,
) -> Optional[Text]:
    """Trains a Rasa model (Core and NLU).

    Args:
        domain: Path to the domain file.
        config: Path to the config for Core and NLU.
        training_files: Paths to the training data for Core and NLU.
        output: Output path.
        force_training: If `True` retrain model even if data has not changed.
        kwargs: Additional training parameters.

    Returns:
        Path of the trained model archive.
    """
    config = get_valid_config(config, CONFIG_MANDATORY_KEYS)

    train_path = tempfile.mkdtemp()
    old_model = model.get_latest_model(output)
    retrain_core = True
    retrain_nlu = True

    skill_imports = SkillSelector.load(config)
    domain = Domain.load(domain, skill_imports)

    story_directory, nlu_data_directory = data.get_core_nlu_directories(
        training_files, skill_imports
    )
    new_fingerprint = model.model_fingerprint(
        config, domain, nlu_data_directory, story_directory
    )

    dialogue_data_not_present = not os.listdir(story_directory)
    nlu_data_not_present = not os.listdir(nlu_data_directory)

    if dialogue_data_not_present and nlu_data_not_present:
        print_error(
            "No training data given. Please provide dialogue and NLU data in "
            "order to train a Rasa model."
        )
        return

    if dialogue_data_not_present:
        print_warning(
            "No dialogue data present. Just a Rasa NLU model will be trained."
        )
        return train_nlu(config, nlu_data_directory, output, None)

    if nlu_data_not_present:
        print_warning("No NLU data present. Just a Rasa Core model will be trained.")
        return await train_core_async(
            domain, config, story_directory, output, None, kwargs
        )

    if not force_training and old_model:
        unpacked = model.unpack_model(old_model)
        old_core, old_nlu = model.get_model_subdirectories(unpacked)
        last_fingerprint = model.fingerprint_from_path(unpacked)

        if not model.core_fingerprint_changed(last_fingerprint, new_fingerprint):
            target_path = os.path.join(train_path, "core")
            retrain_core = not model.merge_model(old_core, target_path)

        if not model.nlu_fingerprint_changed(last_fingerprint, new_fingerprint):
            target_path = os.path.join(train_path, "nlu")
            retrain_nlu = not model.merge_model(old_nlu, target_path)

    if force_training or retrain_core:
        await train_core_async(
            domain, config, story_directory, output, train_path, kwargs
        )
    else:
        print (
            "Dialogue data / configuration did not change. "
            "No need to retrain dialogue model."
        )

    if force_training or retrain_nlu:
        train_nlu(config, nlu_data_directory, output, train_path)
    else:
        print ("NLU data / configuration did not change. No need to retrain NLU model.")

    if retrain_core or retrain_nlu:
        output = create_output_path(output)
        model.create_package_rasa(train_path, output, new_fingerprint)

        print_success("Your bot is trained and ready to take for a spin!")

        return output
    else:
        print_success(
            "Nothing changed. You can use the old model stored at '{}'"
            "".format(os.path.abspath(old_model))
        )

        return old_model


def train_core(
    domain: Union[Domain, Text],
    config: Text,
    stories: Text,
    output: Text,
    train_path: Optional[Text],
    kwargs: Optional[Dict],
) -> Optional[Text]:
    loop = asyncio.get_event_loop()
    return loop.run_until_complete(
        train_core_async(domain, config, stories, output, train_path, kwargs)
    )


async def train_core_async(
    domain: Union[Domain, Text],
    config: Text,
    stories: Text,
    output: Text,
    train_path: Optional[Text] = None,
    kwargs: Optional[Dict] = None,
) -> Optional[Text]:
    """Trains a Core model.

    Args:
        domain: Path to the domain file.
        config: Path to the config file for Core.
        stories: Path to the Core training data.
        output: Output path.
        train_path: If `None` the model will be trained in a temporary
            directory, otherwise in the provided directory.
        kwargs: Additional training parameters.

    Returns:
        If `train_path` is given it returns the path to the model archive,
        otherwise the path to the directory with the trained model files.

    """
    import rasa.core.train

    config = get_valid_config(config, CONFIG_MANDATORY_KEYS_CORE)

    _train_path = train_path or tempfile.mkdtemp()

<<<<<<< HEAD
    if isinstance(Domain, str) or not train_path:
        skill_imports = SkillSelector.load(config)
        domain = Domain.load(domain, skill_imports)
        stories = data.get_core_directory(stories, skill_imports)
=======
    story_directory = data.get_core_directory(stories)

    if not os.listdir(story_directory):
        print_error(
            "No dialogue data given. Please provide dialogue data in order to "
            "train a Rasa Core model."
        )
        return
>>>>>>> b882efa1

    # normal (not compare) training
    await rasa.core.train(
        domain_file=domain,
        stories_file=story_directory,
        output_path=os.path.join(_train_path, "core"),
        policy_config=config,
        kwargs=kwargs,
    )

    if not train_path:
        # Only Core was trained.
        output_path = create_output_path(output, prefix="core-")
        new_fingerprint = model.model_fingerprint(
            config, domain, stories=story_directory
        )
        model.create_package_rasa(_train_path, output_path, new_fingerprint)
        print_success(
            "Your Rasa Core model is trained and saved at '{}'.".format(output_path)
        )

        return output_path

    return _train_path


def train_nlu(
    config: Text, nlu_data: Text, output: Text, train_path: Optional[Text]
) -> Optional[Text]:
    """Trains a NLU model.

    Args:
        config: Path to the config file for NLU.
        nlu_data: Path to the NLU training data.
        output: Output path.
        train_path: If `None` the model will be trained in a temporary
            directory, otherwise in the provided directory.

    Returns:
        If `train_path` is given it returns the path to the model archive,
        otherwise the path to the directory with the trained model files.

    """
    import rasa.nlu

    config = get_valid_config(config, CONFIG_MANDATORY_KEYS_NLU)

    nlu_data_directory = data.get_nlu_directory(nlu_data)

    if not os.listdir(nlu_data_directory):
        print_error(
            "No NLU data given. Please provide NLU data in order to train "
            "a Rasa NLU model."
        )
        return

    _train_path = train_path or tempfile.mkdtemp()

    if not train_path:
        # Training is not part of the stack model training, hence we have to load the
        # nlu data first
        skill_imports = SkillSelector.load(config)
        nlu_data = data.get_nlu_directory(nlu_data, skill_imports)

    _, nlu_model, _ = rasa.nlu.train(
        config, nlu_data_directory, _train_path, fixed_model_name="nlu"
    )

    if not train_path:
        output_path = create_output_path(output, prefix="nlu-")
        new_fingerprint = model.model_fingerprint(config, nlu_data=nlu_data_directory)
        model.create_package_rasa(_train_path, output_path, new_fingerprint)
        print_success(
            "Your Rasa NLU model is trained and saved at '{}'.".format(output_path)
        )

        return output_path

    return _train_path


def enrich_config(config_path, missing_keys, FALLBACK_CONFIG_PATH):
    import rasa.utils.io

    config_data = rasa.utils.io.read_yaml_file(config_path)
    fallback_config_data = rasa.utils.io.read_yaml_file(FALLBACK_CONFIG_PATH)

    for k in missing_keys:
        config_data[k] = fallback_config_data[k]

    rasa.utils.io.write_yaml_file(config_data, config_path)


def get_valid_config(config: Text, mandatory_keys: List[Text]) -> Text:
    config_path = get_validated_path(config, "config", FALLBACK_CONFIG_PATH)

    missing_keys = missing_config_keys(config_path, mandatory_keys)

    if missing_keys:
        print_warning(
            "Configuration file '{}' is missing mandatory parameters: "
            "{}. Filling missing parameters from fallback configuration file: '{}'."
            "".format(config, ", ".join(missing_keys), FALLBACK_CONFIG_PATH)
        )
        enrich_config(config_path, missing_keys, FALLBACK_CONFIG_PATH)

    return config_path<|MERGE_RESOLUTION|>--- conflicted
+++ resolved
@@ -187,13 +187,12 @@
 
     _train_path = train_path or tempfile.mkdtemp()
 
-<<<<<<< HEAD
     if isinstance(Domain, str) or not train_path:
         skill_imports = SkillSelector.load(config)
         domain = Domain.load(domain, skill_imports)
-        stories = data.get_core_directory(stories, skill_imports)
-=======
-    story_directory = data.get_core_directory(stories)
+        story_directory = data.get_core_directory(stories, skill_imports)
+    else:
+        story_directory = stories
 
     if not os.listdir(story_directory):
         print_error(
@@ -201,7 +200,6 @@
             "train a Rasa Core model."
         )
         return
->>>>>>> b882efa1
 
     # normal (not compare) training
     await rasa.core.train(
@@ -249,7 +247,13 @@
 
     config = get_valid_config(config, CONFIG_MANDATORY_KEYS_NLU)
 
-    nlu_data_directory = data.get_nlu_directory(nlu_data)
+    if not train_path:
+        # Training is not part of the stack model training, hence we have to load the
+        # nlu data first
+        skill_imports = SkillSelector.load(config)
+        nlu_data_directory = data.get_nlu_directory(nlu_data, skill_imports)
+    else:
+        nlu_data_directory = nlu_data
 
     if not os.listdir(nlu_data_directory):
         print_error(
@@ -259,12 +263,6 @@
         return
 
     _train_path = train_path or tempfile.mkdtemp()
-
-    if not train_path:
-        # Training is not part of the stack model training, hence we have to load the
-        # nlu data first
-        skill_imports = SkillSelector.load(config)
-        nlu_data = data.get_nlu_directory(nlu_data, skill_imports)
 
     _, nlu_model, _ = rasa.nlu.train(
         config, nlu_data_directory, _train_path, fixed_model_name="nlu"
